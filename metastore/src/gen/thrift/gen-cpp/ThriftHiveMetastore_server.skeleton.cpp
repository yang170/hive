// This autogenerated skeleton file illustrates how to build a server.
// You should copy it to another filename to avoid overwriting it.

#include "ThriftHiveMetastore.h"
#include <thrift/protocol/TBinaryProtocol.h>
#include <thrift/server/TSimpleServer.h>
#include <thrift/transport/TServerSocket.h>
#include <thrift/transport/TBufferTransports.h>

using namespace ::apache::thrift;
using namespace ::apache::thrift::protocol;
using namespace ::apache::thrift::transport;
using namespace ::apache::thrift::server;

using boost::shared_ptr;

using namespace  ::Apache::Hadoop::Hive;

class ThriftHiveMetastoreHandler : virtual public ThriftHiveMetastoreIf {
 public:
  ThriftHiveMetastoreHandler() {
    // Your initialization goes here
  }

  void getMetaConf(std::string& _return, const std::string& key) {
    // Your implementation goes here
    printf("getMetaConf\n");
  }

  void setMetaConf(const std::string& key, const std::string& value) {
    // Your implementation goes here
    printf("setMetaConf\n");
  }

  void create_database(const Database& database) {
    // Your implementation goes here
    printf("create_database\n");
  }

  void get_database(Database& _return, const std::string& name) {
    // Your implementation goes here
    printf("get_database\n");
  }

  void drop_database(const std::string& name, const bool deleteData, const bool cascade) {
    // Your implementation goes here
    printf("drop_database\n");
  }

  void get_databases(std::vector<std::string> & _return, const std::string& pattern) {
    // Your implementation goes here
    printf("get_databases\n");
  }

  void get_all_databases(std::vector<std::string> & _return) {
    // Your implementation goes here
    printf("get_all_databases\n");
  }

  void alter_database(const std::string& dbname, const Database& db) {
    // Your implementation goes here
    printf("alter_database\n");
  }

  void get_type(Type& _return, const std::string& name) {
    // Your implementation goes here
    printf("get_type\n");
  }

  bool create_type(const Type& type) {
    // Your implementation goes here
    printf("create_type\n");
  }

  bool drop_type(const std::string& type) {
    // Your implementation goes here
    printf("drop_type\n");
  }

  void get_type_all(std::map<std::string, Type> & _return, const std::string& name) {
    // Your implementation goes here
    printf("get_type_all\n");
  }

  void get_fields(std::vector<FieldSchema> & _return, const std::string& db_name, const std::string& table_name) {
    // Your implementation goes here
    printf("get_fields\n");
  }

  void get_fields_with_environment_context(std::vector<FieldSchema> & _return, const std::string& db_name, const std::string& table_name, const EnvironmentContext& environment_context) {
    // Your implementation goes here
    printf("get_fields_with_environment_context\n");
  }

  void get_schema(std::vector<FieldSchema> & _return, const std::string& db_name, const std::string& table_name) {
    // Your implementation goes here
    printf("get_schema\n");
  }

  void get_schema_with_environment_context(std::vector<FieldSchema> & _return, const std::string& db_name, const std::string& table_name, const EnvironmentContext& environment_context) {
    // Your implementation goes here
    printf("get_schema_with_environment_context\n");
  }

  void create_table(const Table& tbl) {
    // Your implementation goes here
    printf("create_table\n");
  }

  void create_table_with_environment_context(const Table& tbl, const EnvironmentContext& environment_context) {
    // Your implementation goes here
    printf("create_table_with_environment_context\n");
  }

  void drop_table(const std::string& dbname, const std::string& name, const bool deleteData) {
    // Your implementation goes here
    printf("drop_table\n");
  }

  void drop_table_with_environment_context(const std::string& dbname, const std::string& name, const bool deleteData, const EnvironmentContext& environment_context) {
    // Your implementation goes here
    printf("drop_table_with_environment_context\n");
  }

  void get_tables(std::vector<std::string> & _return, const std::string& db_name, const std::string& pattern) {
    // Your implementation goes here
    printf("get_tables\n");
  }

  void get_all_tables(std::vector<std::string> & _return, const std::string& db_name) {
    // Your implementation goes here
    printf("get_all_tables\n");
  }

  void get_table(Table& _return, const std::string& dbname, const std::string& tbl_name) {
    // Your implementation goes here
    printf("get_table\n");
  }

  void get_table_objects_by_name(std::vector<Table> & _return, const std::string& dbname, const std::vector<std::string> & tbl_names) {
    // Your implementation goes here
    printf("get_table_objects_by_name\n");
  }

  void get_table_names_by_filter(std::vector<std::string> & _return, const std::string& dbname, const std::string& filter, const int16_t max_tables) {
    // Your implementation goes here
    printf("get_table_names_by_filter\n");
  }

  void alter_table(const std::string& dbname, const std::string& tbl_name, const Table& new_tbl) {
    // Your implementation goes here
    printf("alter_table\n");
  }

  void alter_table_with_environment_context(const std::string& dbname, const std::string& tbl_name, const Table& new_tbl, const EnvironmentContext& environment_context) {
    // Your implementation goes here
    printf("alter_table_with_environment_context\n");
  }

  void alter_table_with_cascade(const std::string& dbname, const std::string& tbl_name, const Table& new_tbl, const bool cascade) {
    // Your implementation goes here
    printf("alter_table_with_cascade\n");
  }

  void add_partition(Partition& _return, const Partition& new_part) {
    // Your implementation goes here
    printf("add_partition\n");
  }

  void add_partition_with_environment_context(Partition& _return, const Partition& new_part, const EnvironmentContext& environment_context) {
    // Your implementation goes here
    printf("add_partition_with_environment_context\n");
  }

  int32_t add_partitions(const std::vector<Partition> & new_parts) {
    // Your implementation goes here
    printf("add_partitions\n");
  }

  int32_t add_partitions_pspec(const std::vector<PartitionSpec> & new_parts) {
    // Your implementation goes here
    printf("add_partitions_pspec\n");
  }

  void append_partition(Partition& _return, const std::string& db_name, const std::string& tbl_name, const std::vector<std::string> & part_vals) {
    // Your implementation goes here
    printf("append_partition\n");
  }

  void add_partitions_req(AddPartitionsResult& _return, const AddPartitionsRequest& request) {
    // Your implementation goes here
    printf("add_partitions_req\n");
  }

  void append_partition_with_environment_context(Partition& _return, const std::string& db_name, const std::string& tbl_name, const std::vector<std::string> & part_vals, const EnvironmentContext& environment_context) {
    // Your implementation goes here
    printf("append_partition_with_environment_context\n");
  }

  void append_partition_by_name(Partition& _return, const std::string& db_name, const std::string& tbl_name, const std::string& part_name) {
    // Your implementation goes here
    printf("append_partition_by_name\n");
  }

  void append_partition_by_name_with_environment_context(Partition& _return, const std::string& db_name, const std::string& tbl_name, const std::string& part_name, const EnvironmentContext& environment_context) {
    // Your implementation goes here
    printf("append_partition_by_name_with_environment_context\n");
  }

  bool drop_partition(const std::string& db_name, const std::string& tbl_name, const std::vector<std::string> & part_vals, const bool deleteData) {
    // Your implementation goes here
    printf("drop_partition\n");
  }

  bool drop_partition_with_environment_context(const std::string& db_name, const std::string& tbl_name, const std::vector<std::string> & part_vals, const bool deleteData, const EnvironmentContext& environment_context) {
    // Your implementation goes here
    printf("drop_partition_with_environment_context\n");
  }

  bool drop_partition_by_name(const std::string& db_name, const std::string& tbl_name, const std::string& part_name, const bool deleteData) {
    // Your implementation goes here
    printf("drop_partition_by_name\n");
  }

  bool drop_partition_by_name_with_environment_context(const std::string& db_name, const std::string& tbl_name, const std::string& part_name, const bool deleteData, const EnvironmentContext& environment_context) {
    // Your implementation goes here
    printf("drop_partition_by_name_with_environment_context\n");
  }

  void drop_partitions_req(DropPartitionsResult& _return, const DropPartitionsRequest& req) {
    // Your implementation goes here
    printf("drop_partitions_req\n");
  }

  void get_partition(Partition& _return, const std::string& db_name, const std::string& tbl_name, const std::vector<std::string> & part_vals) {
    // Your implementation goes here
    printf("get_partition\n");
  }

  void exchange_partition(Partition& _return, const std::map<std::string, std::string> & partitionSpecs, const std::string& source_db, const std::string& source_table_name, const std::string& dest_db, const std::string& dest_table_name) {
    // Your implementation goes here
    printf("exchange_partition\n");
  }

  void get_partition_with_auth(Partition& _return, const std::string& db_name, const std::string& tbl_name, const std::vector<std::string> & part_vals, const std::string& user_name, const std::vector<std::string> & group_names) {
    // Your implementation goes here
    printf("get_partition_with_auth\n");
  }

  void get_partition_by_name(Partition& _return, const std::string& db_name, const std::string& tbl_name, const std::string& part_name) {
    // Your implementation goes here
    printf("get_partition_by_name\n");
  }

  void get_partitions(std::vector<Partition> & _return, const std::string& db_name, const std::string& tbl_name, const int16_t max_parts) {
    // Your implementation goes here
    printf("get_partitions\n");
  }

  void get_partitions_with_auth(std::vector<Partition> & _return, const std::string& db_name, const std::string& tbl_name, const int16_t max_parts, const std::string& user_name, const std::vector<std::string> & group_names) {
    // Your implementation goes here
    printf("get_partitions_with_auth\n");
  }

  void get_partitions_pspec(std::vector<PartitionSpec> & _return, const std::string& db_name, const std::string& tbl_name, const int32_t max_parts) {
    // Your implementation goes here
    printf("get_partitions_pspec\n");
  }

  void get_partition_names(std::vector<std::string> & _return, const std::string& db_name, const std::string& tbl_name, const int16_t max_parts) {
    // Your implementation goes here
    printf("get_partition_names\n");
  }

  void get_partitions_ps(std::vector<Partition> & _return, const std::string& db_name, const std::string& tbl_name, const std::vector<std::string> & part_vals, const int16_t max_parts) {
    // Your implementation goes here
    printf("get_partitions_ps\n");
  }

  void get_partitions_ps_with_auth(std::vector<Partition> & _return, const std::string& db_name, const std::string& tbl_name, const std::vector<std::string> & part_vals, const int16_t max_parts, const std::string& user_name, const std::vector<std::string> & group_names) {
    // Your implementation goes here
    printf("get_partitions_ps_with_auth\n");
  }

  void get_partition_names_ps(std::vector<std::string> & _return, const std::string& db_name, const std::string& tbl_name, const std::vector<std::string> & part_vals, const int16_t max_parts) {
    // Your implementation goes here
    printf("get_partition_names_ps\n");
  }

  void get_partitions_by_filter(std::vector<Partition> & _return, const std::string& db_name, const std::string& tbl_name, const std::string& filter, const int16_t max_parts) {
    // Your implementation goes here
    printf("get_partitions_by_filter\n");
  }

  void get_part_specs_by_filter(std::vector<PartitionSpec> & _return, const std::string& db_name, const std::string& tbl_name, const std::string& filter, const int32_t max_parts) {
    // Your implementation goes here
    printf("get_part_specs_by_filter\n");
  }

  void get_partitions_by_expr(PartitionsByExprResult& _return, const PartitionsByExprRequest& req) {
    // Your implementation goes here
    printf("get_partitions_by_expr\n");
  }

  void get_partitions_by_names(std::vector<Partition> & _return, const std::string& db_name, const std::string& tbl_name, const std::vector<std::string> & names) {
    // Your implementation goes here
    printf("get_partitions_by_names\n");
  }

  void alter_partition(const std::string& db_name, const std::string& tbl_name, const Partition& new_part) {
    // Your implementation goes here
    printf("alter_partition\n");
  }

  void alter_partitions(const std::string& db_name, const std::string& tbl_name, const std::vector<Partition> & new_parts) {
    // Your implementation goes here
    printf("alter_partitions\n");
  }

  void alter_partition_with_environment_context(const std::string& db_name, const std::string& tbl_name, const Partition& new_part, const EnvironmentContext& environment_context) {
    // Your implementation goes here
    printf("alter_partition_with_environment_context\n");
  }

  void rename_partition(const std::string& db_name, const std::string& tbl_name, const std::vector<std::string> & part_vals, const Partition& new_part) {
    // Your implementation goes here
    printf("rename_partition\n");
  }

  bool partition_name_has_valid_characters(const std::vector<std::string> & part_vals, const bool throw_exception) {
    // Your implementation goes here
    printf("partition_name_has_valid_characters\n");
  }

  void get_config_value(std::string& _return, const std::string& name, const std::string& defaultValue) {
    // Your implementation goes here
    printf("get_config_value\n");
  }

  void partition_name_to_vals(std::vector<std::string> & _return, const std::string& part_name) {
    // Your implementation goes here
    printf("partition_name_to_vals\n");
  }

  void partition_name_to_spec(std::map<std::string, std::string> & _return, const std::string& part_name) {
    // Your implementation goes here
    printf("partition_name_to_spec\n");
  }

  void markPartitionForEvent(const std::string& db_name, const std::string& tbl_name, const std::map<std::string, std::string> & part_vals, const PartitionEventType::type eventType) {
    // Your implementation goes here
    printf("markPartitionForEvent\n");
  }

  bool isPartitionMarkedForEvent(const std::string& db_name, const std::string& tbl_name, const std::map<std::string, std::string> & part_vals, const PartitionEventType::type eventType) {
    // Your implementation goes here
    printf("isPartitionMarkedForEvent\n");
  }

  void add_index(Index& _return, const Index& new_index, const Table& index_table) {
    // Your implementation goes here
    printf("add_index\n");
  }

  void alter_index(const std::string& dbname, const std::string& base_tbl_name, const std::string& idx_name, const Index& new_idx) {
    // Your implementation goes here
    printf("alter_index\n");
  }

  bool drop_index_by_name(const std::string& db_name, const std::string& tbl_name, const std::string& index_name, const bool deleteData) {
    // Your implementation goes here
    printf("drop_index_by_name\n");
  }

  void get_index_by_name(Index& _return, const std::string& db_name, const std::string& tbl_name, const std::string& index_name) {
    // Your implementation goes here
    printf("get_index_by_name\n");
  }

  void get_indexes(std::vector<Index> & _return, const std::string& db_name, const std::string& tbl_name, const int16_t max_indexes) {
    // Your implementation goes here
    printf("get_indexes\n");
  }

  void get_index_names(std::vector<std::string> & _return, const std::string& db_name, const std::string& tbl_name, const int16_t max_indexes) {
    // Your implementation goes here
    printf("get_index_names\n");
  }

  bool update_table_column_statistics(const ColumnStatistics& stats_obj) {
    // Your implementation goes here
    printf("update_table_column_statistics\n");
  }

  bool update_partition_column_statistics(const ColumnStatistics& stats_obj) {
    // Your implementation goes here
    printf("update_partition_column_statistics\n");
  }

  void get_table_column_statistics(ColumnStatistics& _return, const std::string& db_name, const std::string& tbl_name, const std::string& col_name) {
    // Your implementation goes here
    printf("get_table_column_statistics\n");
  }

  void get_partition_column_statistics(ColumnStatistics& _return, const std::string& db_name, const std::string& tbl_name, const std::string& part_name, const std::string& col_name) {
    // Your implementation goes here
    printf("get_partition_column_statistics\n");
  }

  void get_table_statistics_req(TableStatsResult& _return, const TableStatsRequest& request) {
    // Your implementation goes here
    printf("get_table_statistics_req\n");
  }

  void get_partitions_statistics_req(PartitionsStatsResult& _return, const PartitionsStatsRequest& request) {
    // Your implementation goes here
    printf("get_partitions_statistics_req\n");
  }

  void get_aggr_stats_for(AggrStats& _return, const PartitionsStatsRequest& request) {
    // Your implementation goes here
    printf("get_aggr_stats_for\n");
  }

  bool set_aggr_stats_for(const SetPartitionsStatsRequest& request) {
    // Your implementation goes here
    printf("set_aggr_stats_for\n");
  }

  bool delete_partition_column_statistics(const std::string& db_name, const std::string& tbl_name, const std::string& part_name, const std::string& col_name) {
    // Your implementation goes here
    printf("delete_partition_column_statistics\n");
  }

  bool delete_table_column_statistics(const std::string& db_name, const std::string& tbl_name, const std::string& col_name) {
    // Your implementation goes here
    printf("delete_table_column_statistics\n");
  }

  void create_function(const Function& func) {
    // Your implementation goes here
    printf("create_function\n");
  }

  void drop_function(const std::string& dbName, const std::string& funcName) {
    // Your implementation goes here
    printf("drop_function\n");
  }

  void alter_function(const std::string& dbName, const std::string& funcName, const Function& newFunc) {
    // Your implementation goes here
    printf("alter_function\n");
  }

  void get_functions(std::vector<std::string> & _return, const std::string& dbName, const std::string& pattern) {
    // Your implementation goes here
    printf("get_functions\n");
  }

  void get_function(Function& _return, const std::string& dbName, const std::string& funcName) {
    // Your implementation goes here
    printf("get_function\n");
  }

  bool create_role(const Role& role) {
    // Your implementation goes here
    printf("create_role\n");
  }

  bool drop_role(const std::string& role_name) {
    // Your implementation goes here
    printf("drop_role\n");
  }

  void get_role_names(std::vector<std::string> & _return) {
    // Your implementation goes here
    printf("get_role_names\n");
  }

  bool grant_role(const std::string& role_name, const std::string& principal_name, const PrincipalType::type principal_type, const std::string& grantor, const PrincipalType::type grantorType, const bool grant_option) {
    // Your implementation goes here
    printf("grant_role\n");
  }

  bool revoke_role(const std::string& role_name, const std::string& principal_name, const PrincipalType::type principal_type) {
    // Your implementation goes here
    printf("revoke_role\n");
  }

  void list_roles(std::vector<Role> & _return, const std::string& principal_name, const PrincipalType::type principal_type) {
    // Your implementation goes here
    printf("list_roles\n");
  }

  void grant_revoke_role(GrantRevokeRoleResponse& _return, const GrantRevokeRoleRequest& request) {
    // Your implementation goes here
    printf("grant_revoke_role\n");
  }

  void get_principals_in_role(GetPrincipalsInRoleResponse& _return, const GetPrincipalsInRoleRequest& request) {
    // Your implementation goes here
    printf("get_principals_in_role\n");
  }

  void get_role_grants_for_principal(GetRoleGrantsForPrincipalResponse& _return, const GetRoleGrantsForPrincipalRequest& request) {
    // Your implementation goes here
    printf("get_role_grants_for_principal\n");
  }

  void get_privilege_set(PrincipalPrivilegeSet& _return, const HiveObjectRef& hiveObject, const std::string& user_name, const std::vector<std::string> & group_names) {
    // Your implementation goes here
    printf("get_privilege_set\n");
  }

  void list_privileges(std::vector<HiveObjectPrivilege> & _return, const std::string& principal_name, const PrincipalType::type principal_type, const HiveObjectRef& hiveObject) {
    // Your implementation goes here
    printf("list_privileges\n");
  }

  bool grant_privileges(const PrivilegeBag& privileges) {
    // Your implementation goes here
    printf("grant_privileges\n");
  }

  bool revoke_privileges(const PrivilegeBag& privileges) {
    // Your implementation goes here
    printf("revoke_privileges\n");
  }

  void grant_revoke_privileges(GrantRevokePrivilegeResponse& _return, const GrantRevokePrivilegeRequest& request) {
    // Your implementation goes here
    printf("grant_revoke_privileges\n");
  }

  void set_ugi(std::vector<std::string> & _return, const std::string& user_name, const std::vector<std::string> & group_names) {
    // Your implementation goes here
    printf("set_ugi\n");
  }

  void get_delegation_token(std::string& _return, const std::string& token_owner, const std::string& renewer_kerberos_principal_name) {
    // Your implementation goes here
    printf("get_delegation_token\n");
  }

  int64_t renew_delegation_token(const std::string& token_str_form) {
    // Your implementation goes here
    printf("renew_delegation_token\n");
  }

  void cancel_delegation_token(const std::string& token_str_form) {
    // Your implementation goes here
    printf("cancel_delegation_token\n");
  }

  void get_open_txns(GetOpenTxnsResponse& _return) {
    // Your implementation goes here
    printf("get_open_txns\n");
  }

  void get_open_txns_info(GetOpenTxnsInfoResponse& _return) {
    // Your implementation goes here
    printf("get_open_txns_info\n");
  }

  void open_txns(OpenTxnsResponse& _return, const OpenTxnRequest& rqst) {
    // Your implementation goes here
    printf("open_txns\n");
  }

  void abort_txn(const AbortTxnRequest& rqst) {
    // Your implementation goes here
    printf("abort_txn\n");
  }

  void commit_txn(const CommitTxnRequest& rqst) {
    // Your implementation goes here
    printf("commit_txn\n");
  }

  void lock(LockResponse& _return, const LockRequest& rqst) {
    // Your implementation goes here
    printf("lock\n");
  }

  void check_lock(LockResponse& _return, const CheckLockRequest& rqst) {
    // Your implementation goes here
    printf("check_lock\n");
  }

  void unlock(const UnlockRequest& rqst) {
    // Your implementation goes here
    printf("unlock\n");
  }

  void show_locks(ShowLocksResponse& _return, const ShowLocksRequest& rqst) {
    // Your implementation goes here
    printf("show_locks\n");
  }

  void heartbeat(const HeartbeatRequest& ids) {
    // Your implementation goes here
    printf("heartbeat\n");
  }

  void heartbeat_txn_range(HeartbeatTxnRangeResponse& _return, const HeartbeatTxnRangeRequest& txns) {
    // Your implementation goes here
    printf("heartbeat_txn_range\n");
  }

  void compact(const CompactionRequest& rqst) {
    // Your implementation goes here
    printf("compact\n");
  }

  void show_compact(ShowCompactResponse& _return, const ShowCompactRequest& rqst) {
    // Your implementation goes here
    printf("show_compact\n");
  }

  void add_dynamic_partitions(const AddDynamicPartitions& rqst) {
    // Your implementation goes here
    printf("add_dynamic_partitions\n");
  }

  void get_next_notification(NotificationEventResponse& _return, const NotificationEventRequest& rqst) {
    // Your implementation goes here
    printf("get_next_notification\n");
  }

  void get_current_notificationEventId(CurrentNotificationEventId& _return) {
    // Your implementation goes here
    printf("get_current_notificationEventId\n");
  }

<<<<<<< HEAD
  void flushCache() {
    // Your implementation goes here
    printf("flushCache\n");
=======
  void fire_listener_event(FireEventResponse& _return, const FireEventRequest& rqst) {
    // Your implementation goes here
    printf("fire_listener_event\n");
>>>>>>> 9ef70fe8
  }

};

int main(int argc, char **argv) {
  int port = 9090;
  shared_ptr<ThriftHiveMetastoreHandler> handler(new ThriftHiveMetastoreHandler());
  shared_ptr<TProcessor> processor(new ThriftHiveMetastoreProcessor(handler));
  shared_ptr<TServerTransport> serverTransport(new TServerSocket(port));
  shared_ptr<TTransportFactory> transportFactory(new TBufferedTransportFactory());
  shared_ptr<TProtocolFactory> protocolFactory(new TBinaryProtocolFactory());

  TSimpleServer server(processor, serverTransport, transportFactory, protocolFactory);
  server.serve();
  return 0;
}
<|MERGE_RESOLUTION|>--- conflicted
+++ resolved
@@ -632,15 +632,14 @@
     printf("get_current_notificationEventId\n");
   }
 
-<<<<<<< HEAD
+  void fire_listener_event(FireEventResponse& _return, const FireEventRequest& rqst) {
+    // Your implementation goes here
+    printf("fire_listener_event\n");
+  }
+
   void flushCache() {
     // Your implementation goes here
     printf("flushCache\n");
-=======
-  void fire_listener_event(FireEventResponse& _return, const FireEventRequest& rqst) {
-    // Your implementation goes here
-    printf("fire_listener_event\n");
->>>>>>> 9ef70fe8
   }
 
 };
