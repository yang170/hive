--- conflicted
+++ resolved
@@ -111,19 +111,11 @@
             Map Operator Tree:
                 TableScan
                   alias: c
-<<<<<<< HEAD
-                  Statistics: Num rows: 13 Data size: 4185 Basic stats: COMPLETE Column stats: NONE
+                  Statistics: Num rows: 15 Data size: 3789 Basic stats: COMPLETE Column stats: NONE
                   Select Operator
                     expressions: ctinyint (type: tinyint), csmallint (type: smallint), cint (type: int), cbigint (type: bigint), cfloat (type: float), cdouble (type: double), cstring1 (type: string), cstring2 (type: string), ctimestamp1 (type: timestamp), ctimestamp2 (type: timestamp), cboolean1 (type: boolean), cboolean2 (type: boolean)
                     outputColumnNames: _col0, _col1, _col2, _col3, _col4, _col5, _col6, _col7, _col8, _col9, _col10, _col11
-                    Statistics: Num rows: 13 Data size: 4185 Basic stats: COMPLETE Column stats: NONE
-=======
-                  Statistics: Num rows: 15 Data size: 3784 Basic stats: COMPLETE Column stats: NONE
-                  Select Operator
-                    expressions: ctinyint (type: tinyint), csmallint (type: smallint), cint (type: int), cbigint (type: bigint), cfloat (type: float), cdouble (type: double), cstring1 (type: string), cstring2 (type: string), ctimestamp1 (type: timestamp), ctimestamp2 (type: timestamp), cboolean1 (type: boolean), cboolean2 (type: boolean)
-                    outputColumnNames: _col0, _col1, _col2, _col3, _col4, _col5, _col6, _col7, _col8, _col9, _col10, _col11
-                    Statistics: Num rows: 15 Data size: 3784 Basic stats: COMPLETE Column stats: NONE
->>>>>>> 5fd11679
+                    Statistics: Num rows: 15 Data size: 3789 Basic stats: COMPLETE Column stats: NONE
                     Map Join Operator
                       condition map:
                            Left Outer Join0 to 1
@@ -133,19 +125,11 @@
                       outputColumnNames: _col0, _col1, _col2, _col3, _col4, _col5, _col6, _col7, _col8, _col9, _col10, _col11, _col12, _col13, _col14, _col15, _col16, _col17, _col18, _col19, _col20, _col21, _col22, _col23
                       input vertices:
                         1 Map 2
-<<<<<<< HEAD
-                      Statistics: Num rows: 14 Data size: 4603 Basic stats: COMPLETE Column stats: NONE
+                      Statistics: Num rows: 16 Data size: 4167 Basic stats: COMPLETE Column stats: NONE
                       HybridGraceHashJoin: true
                       File Output Operator
                         compressed: false
-                        Statistics: Num rows: 14 Data size: 4603 Basic stats: COMPLETE Column stats: NONE
-=======
-                      Statistics: Num rows: 16 Data size: 4162 Basic stats: COMPLETE Column stats: NONE
-                      HybridGraceHashJoin: true
-                      File Output Operator
-                        compressed: false
-                        Statistics: Num rows: 16 Data size: 4162 Basic stats: COMPLETE Column stats: NONE
->>>>>>> 5fd11679
+                        Statistics: Num rows: 16 Data size: 4167 Basic stats: COMPLETE Column stats: NONE
                         table:
                             input format: org.apache.hadoop.mapred.TextInputFormat
                             output format: org.apache.hadoop.hive.ql.io.HiveIgnoreKeyTextOutputFormat
@@ -155,28 +139,16 @@
             Map Operator Tree:
                 TableScan
                   alias: c
-<<<<<<< HEAD
-                  Statistics: Num rows: 13 Data size: 4185 Basic stats: COMPLETE Column stats: NONE
+                  Statistics: Num rows: 15 Data size: 3789 Basic stats: COMPLETE Column stats: NONE
                   Select Operator
                     expressions: ctinyint (type: tinyint), csmallint (type: smallint), cint (type: int), cbigint (type: bigint), cfloat (type: float), cdouble (type: double), cstring1 (type: string), cstring2 (type: string), ctimestamp1 (type: timestamp), ctimestamp2 (type: timestamp), cboolean1 (type: boolean), cboolean2 (type: boolean)
                     outputColumnNames: _col0, _col1, _col2, _col3, _col4, _col5, _col6, _col7, _col8, _col9, _col10, _col11
-                    Statistics: Num rows: 13 Data size: 4185 Basic stats: COMPLETE Column stats: NONE
-=======
-                  Statistics: Num rows: 15 Data size: 3784 Basic stats: COMPLETE Column stats: NONE
-                  Select Operator
-                    expressions: ctinyint (type: tinyint), csmallint (type: smallint), cint (type: int), cbigint (type: bigint), cfloat (type: float), cdouble (type: double), cstring1 (type: string), cstring2 (type: string), ctimestamp1 (type: timestamp), ctimestamp2 (type: timestamp), cboolean1 (type: boolean), cboolean2 (type: boolean)
-                    outputColumnNames: _col0, _col1, _col2, _col3, _col4, _col5, _col6, _col7, _col8, _col9, _col10, _col11
-                    Statistics: Num rows: 15 Data size: 3784 Basic stats: COMPLETE Column stats: NONE
->>>>>>> 5fd11679
+                    Statistics: Num rows: 15 Data size: 3789 Basic stats: COMPLETE Column stats: NONE
                     Reduce Output Operator
                       key expressions: _col2 (type: int)
                       sort order: +
                       Map-reduce partition columns: _col2 (type: int)
-<<<<<<< HEAD
-                      Statistics: Num rows: 13 Data size: 4185 Basic stats: COMPLETE Column stats: NONE
-=======
-                      Statistics: Num rows: 15 Data size: 3784 Basic stats: COMPLETE Column stats: NONE
->>>>>>> 5fd11679
+                      Statistics: Num rows: 15 Data size: 3789 Basic stats: COMPLETE Column stats: NONE
                       value expressions: _col0 (type: tinyint), _col1 (type: smallint), _col3 (type: bigint), _col4 (type: float), _col5 (type: double), _col6 (type: string), _col7 (type: string), _col8 (type: timestamp), _col9 (type: timestamp), _col10 (type: boolean), _col11 (type: boolean)
             Execution mode: vectorized
 
@@ -246,19 +218,11 @@
             Map Operator Tree:
                 TableScan
                   alias: c
-<<<<<<< HEAD
-                  Statistics: Num rows: 1046 Data size: 4185 Basic stats: COMPLETE Column stats: NONE
+                  Statistics: Num rows: 15 Data size: 3789 Basic stats: COMPLETE Column stats: NONE
                   Select Operator
                     expressions: ctinyint (type: tinyint)
                     outputColumnNames: _col0
-                    Statistics: Num rows: 1046 Data size: 4185 Basic stats: COMPLETE Column stats: NONE
-=======
-                  Statistics: Num rows: 15 Data size: 3784 Basic stats: COMPLETE Column stats: NONE
-                  Select Operator
-                    expressions: ctinyint (type: tinyint)
-                    outputColumnNames: _col0
-                    Statistics: Num rows: 15 Data size: 3784 Basic stats: COMPLETE Column stats: NONE
->>>>>>> 5fd11679
+                    Statistics: Num rows: 15 Data size: 3789 Basic stats: COMPLETE Column stats: NONE
                     Map Join Operator
                       condition map:
                            Left Outer Join0 to 1
@@ -268,19 +232,11 @@
                       outputColumnNames: _col0
                       input vertices:
                         1 Map 2
-<<<<<<< HEAD
-                      Statistics: Num rows: 1150 Data size: 4603 Basic stats: COMPLETE Column stats: NONE
+                      Statistics: Num rows: 16 Data size: 4167 Basic stats: COMPLETE Column stats: NONE
                       HybridGraceHashJoin: true
                       File Output Operator
                         compressed: false
-                        Statistics: Num rows: 1150 Data size: 4603 Basic stats: COMPLETE Column stats: NONE
-=======
-                      Statistics: Num rows: 16 Data size: 4162 Basic stats: COMPLETE Column stats: NONE
-                      HybridGraceHashJoin: true
-                      File Output Operator
-                        compressed: false
-                        Statistics: Num rows: 16 Data size: 4162 Basic stats: COMPLETE Column stats: NONE
->>>>>>> 5fd11679
+                        Statistics: Num rows: 16 Data size: 4167 Basic stats: COMPLETE Column stats: NONE
                         table:
                             input format: org.apache.hadoop.mapred.TextInputFormat
                             output format: org.apache.hadoop.hive.ql.io.HiveIgnoreKeyTextOutputFormat
@@ -290,28 +246,16 @@
             Map Operator Tree:
                 TableScan
                   alias: c
-<<<<<<< HEAD
-                  Statistics: Num rows: 1046 Data size: 4185 Basic stats: COMPLETE Column stats: NONE
+                  Statistics: Num rows: 15 Data size: 3789 Basic stats: COMPLETE Column stats: NONE
                   Select Operator
                     expressions: ctinyint (type: tinyint)
                     outputColumnNames: _col0
-                    Statistics: Num rows: 1046 Data size: 4185 Basic stats: COMPLETE Column stats: NONE
-=======
-                  Statistics: Num rows: 15 Data size: 3784 Basic stats: COMPLETE Column stats: NONE
-                  Select Operator
-                    expressions: ctinyint (type: tinyint)
-                    outputColumnNames: _col0
-                    Statistics: Num rows: 15 Data size: 3784 Basic stats: COMPLETE Column stats: NONE
->>>>>>> 5fd11679
+                    Statistics: Num rows: 15 Data size: 3789 Basic stats: COMPLETE Column stats: NONE
                     Reduce Output Operator
                       key expressions: _col0 (type: tinyint)
                       sort order: +
                       Map-reduce partition columns: _col0 (type: tinyint)
-<<<<<<< HEAD
-                      Statistics: Num rows: 1046 Data size: 4185 Basic stats: COMPLETE Column stats: NONE
-=======
-                      Statistics: Num rows: 15 Data size: 3784 Basic stats: COMPLETE Column stats: NONE
->>>>>>> 5fd11679
+                      Statistics: Num rows: 15 Data size: 3789 Basic stats: COMPLETE Column stats: NONE
             Execution mode: vectorized
 
   Stage: Stage-0
@@ -413,19 +357,11 @@
             Map Operator Tree:
                 TableScan
                   alias: c
-<<<<<<< HEAD
-                  Statistics: Num rows: 523 Data size: 4185 Basic stats: COMPLETE Column stats: NONE
+                  Statistics: Num rows: 15 Data size: 3789 Basic stats: COMPLETE Column stats: NONE
                   Select Operator
                     expressions: ctinyint (type: tinyint), cint (type: int)
                     outputColumnNames: _col0, _col1
-                    Statistics: Num rows: 523 Data size: 4185 Basic stats: COMPLETE Column stats: NONE
-=======
-                  Statistics: Num rows: 15 Data size: 3784 Basic stats: COMPLETE Column stats: NONE
-                  Select Operator
-                    expressions: ctinyint (type: tinyint), cint (type: int)
-                    outputColumnNames: _col0, _col1
-                    Statistics: Num rows: 15 Data size: 3784 Basic stats: COMPLETE Column stats: NONE
->>>>>>> 5fd11679
+                    Statistics: Num rows: 15 Data size: 3789 Basic stats: COMPLETE Column stats: NONE
                     Map Join Operator
                       condition map:
                            Left Outer Join0 to 1
@@ -435,11 +371,7 @@
                       outputColumnNames: _col0
                       input vertices:
                         1 Map 3
-<<<<<<< HEAD
-                      Statistics: Num rows: 1150 Data size: 4603 Basic stats: COMPLETE Column stats: NONE
-=======
-                      Statistics: Num rows: 16 Data size: 4162 Basic stats: COMPLETE Column stats: NONE
->>>>>>> 5fd11679
+                      Statistics: Num rows: 16 Data size: 4167 Basic stats: COMPLETE Column stats: NONE
                       HybridGraceHashJoin: true
                       Map Join Operator
                         condition map:
@@ -450,11 +382,7 @@
                         outputColumnNames: _col0
                         input vertices:
                           1 Map 4
-<<<<<<< HEAD
-                        Statistics: Num rows: 1265 Data size: 5063 Basic stats: COMPLETE Column stats: NONE
-=======
-                        Statistics: Num rows: 17 Data size: 4578 Basic stats: COMPLETE Column stats: NONE
->>>>>>> 5fd11679
+                        Statistics: Num rows: 17 Data size: 4583 Basic stats: COMPLETE Column stats: NONE
                         HybridGraceHashJoin: true
                         Group By Operator
                           aggregations: count(), sum(_col0)
@@ -470,55 +398,31 @@
             Map Operator Tree:
                 TableScan
                   alias: c
-<<<<<<< HEAD
-                  Statistics: Num rows: 1046 Data size: 4185 Basic stats: COMPLETE Column stats: NONE
+                  Statistics: Num rows: 15 Data size: 3789 Basic stats: COMPLETE Column stats: NONE
                   Select Operator
                     expressions: cint (type: int)
                     outputColumnNames: _col0
-                    Statistics: Num rows: 1046 Data size: 4185 Basic stats: COMPLETE Column stats: NONE
-=======
-                  Statistics: Num rows: 15 Data size: 3784 Basic stats: COMPLETE Column stats: NONE
-                  Select Operator
-                    expressions: cint (type: int)
-                    outputColumnNames: _col0
-                    Statistics: Num rows: 15 Data size: 3784 Basic stats: COMPLETE Column stats: NONE
->>>>>>> 5fd11679
+                    Statistics: Num rows: 15 Data size: 3789 Basic stats: COMPLETE Column stats: NONE
                     Reduce Output Operator
                       key expressions: _col0 (type: int)
                       sort order: +
                       Map-reduce partition columns: _col0 (type: int)
-<<<<<<< HEAD
-                      Statistics: Num rows: 1046 Data size: 4185 Basic stats: COMPLETE Column stats: NONE
-=======
-                      Statistics: Num rows: 15 Data size: 3784 Basic stats: COMPLETE Column stats: NONE
->>>>>>> 5fd11679
+                      Statistics: Num rows: 15 Data size: 3789 Basic stats: COMPLETE Column stats: NONE
             Execution mode: vectorized
         Map 4 
             Map Operator Tree:
                 TableScan
                   alias: c
-<<<<<<< HEAD
-                  Statistics: Num rows: 1046 Data size: 4185 Basic stats: COMPLETE Column stats: NONE
+                  Statistics: Num rows: 15 Data size: 3789 Basic stats: COMPLETE Column stats: NONE
                   Select Operator
                     expressions: ctinyint (type: tinyint)
                     outputColumnNames: _col0
-                    Statistics: Num rows: 1046 Data size: 4185 Basic stats: COMPLETE Column stats: NONE
-=======
-                  Statistics: Num rows: 15 Data size: 3784 Basic stats: COMPLETE Column stats: NONE
-                  Select Operator
-                    expressions: ctinyint (type: tinyint)
-                    outputColumnNames: _col0
-                    Statistics: Num rows: 15 Data size: 3784 Basic stats: COMPLETE Column stats: NONE
->>>>>>> 5fd11679
+                    Statistics: Num rows: 15 Data size: 3789 Basic stats: COMPLETE Column stats: NONE
                     Reduce Output Operator
                       key expressions: _col0 (type: tinyint)
                       sort order: +
                       Map-reduce partition columns: _col0 (type: tinyint)
-<<<<<<< HEAD
-                      Statistics: Num rows: 1046 Data size: 4185 Basic stats: COMPLETE Column stats: NONE
-=======
-                      Statistics: Num rows: 15 Data size: 3784 Basic stats: COMPLETE Column stats: NONE
->>>>>>> 5fd11679
+                      Statistics: Num rows: 15 Data size: 3789 Basic stats: COMPLETE Column stats: NONE
             Execution mode: vectorized
         Reducer 2 
             Execution mode: vectorized
