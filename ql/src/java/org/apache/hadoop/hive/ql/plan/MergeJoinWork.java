/**
 * Licensed to the Apache Software Foundation (ASF) under one
 * or more contributor license agreements.  See the NOTICE file
 * distributed with this work for additional information
 * regarding copyright ownership.  The ASF licenses this file
 * to you under the Apache License, Version 2.0 (the
 * "License"); you may not use this file except in compliance
 * with the License.  You may obtain a copy of the License at
 *
 *     http://www.apache.org/licenses/LICENSE-2.0
 *
 * Unless required by applicable law or agreed to in writing, software
 * distributed under the License is distributed on an "AS IS" BASIS,
 * WITHOUT WARRANTIES OR CONDITIONS OF ANY KIND, either express or implied.
 * See the License for the specific language governing permissions and
 * limitations under the License.
 */

package org.apache.hadoop.hive.ql.plan;

import java.util.ArrayList;
import java.util.List;
import java.util.Map;
import java.util.Set;

import org.apache.hadoop.hive.ql.exec.CommonMergeJoinOperator;
import org.apache.hadoop.hive.ql.exec.HashTableDummyOperator;
import org.apache.hadoop.hive.ql.exec.Operator;
import org.apache.hadoop.mapred.JobConf;

public class MergeJoinWork extends BaseWork {

  private CommonMergeJoinOperator mergeJoinOp = null;
  private final List<BaseWork> mergeWorkList = new ArrayList<BaseWork>();
  private BaseWork bigTableWork;

  public MergeJoinWork() {
    super();
  }

  @Override
  public void replaceRoots(Map<Operator<?>, Operator<?>> replacementMap) {
    getMainWork().replaceRoots(replacementMap);
  }

  @Override
  public Set<Operator<?>> getAllRootOperators() {
    return getMainWork().getAllRootOperators();
  }

  @Override
  public void configureJobConf(JobConf job) {
  }

  public CommonMergeJoinOperator getMergeJoinOperator() {
    return this.mergeJoinOp;
  }

  public void setMergeJoinOperator(CommonMergeJoinOperator mergeJoinOp) {
    this.mergeJoinOp = mergeJoinOp;
  }

  public void addMergedWork(BaseWork work, BaseWork connectWork) {
    if (work != null) {
      if ((bigTableWork != null) && (bigTableWork != work)) {
        assert false;
      }
      this.bigTableWork = work;
      setName(work.getName());
    }

    if (connectWork != null) {
      this.mergeWorkList.add(connectWork);
    }
  }

  @Explain(skipHeader = true, displayName = "Join")
  public List<BaseWork> getBaseWorkList() {
    return mergeWorkList;
  }

  public String getBigTableAlias() {
    return ((MapWork) bigTableWork).getAliasToWork().keySet().iterator().next();
  }

  @Explain(skipHeader = true, displayName = "Main")
  public BaseWork getMainWork() {
    return bigTableWork;
  }

  @Override
  public void setDummyOps(List<HashTableDummyOperator> dummyOps) {
    getMainWork().setDummyOps(dummyOps);
  }

  @Override
  public void addDummyOp(HashTableDummyOperator dummyOp) {
    getMainWork().addDummyOp(dummyOp);
  }

  @Override
<<<<<<< HEAD
  public void setVectorMode(boolean vectorMode) {
    getMainWork().setVectorMode(vectorMode);
  }

  @Override
  public boolean getVectorMode() {
    return getMainWork().getVectorMode();
  }

  @Override
  public void setUberMode(boolean uberMode) {
    getMainWork().setUberMode(uberMode);
  }

  @Override
  public boolean getUberMode() {
    return getMainWork().getUberMode();
  }

  @Override
  public void setLlapMode(boolean llapMode) {
    getMainWork().setLlapMode(llapMode);
  }

  @Override
  public boolean getLlapMode() {
    return getMainWork().getLlapMode();
=======
  public List<HashTableDummyOperator> getDummyOps() {
    return getMainWork().getDummyOps();
>>>>>>> 35a7a81a
  }
}<|MERGE_RESOLUTION|>--- conflicted
+++ resolved
@@ -99,7 +99,6 @@
   }
 
   @Override
-<<<<<<< HEAD
   public void setVectorMode(boolean vectorMode) {
     getMainWork().setVectorMode(vectorMode);
   }
@@ -127,9 +126,5 @@
   @Override
   public boolean getLlapMode() {
     return getMainWork().getLlapMode();
-=======
-  public List<HashTableDummyOperator> getDummyOps() {
-    return getMainWork().getDummyOps();
->>>>>>> 35a7a81a
   }
 }