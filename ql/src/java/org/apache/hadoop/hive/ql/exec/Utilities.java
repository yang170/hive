/**
 * Licensed to the Apache Software Foundation (ASF) under one
 * or more contributor license agreements.  See the NOTICE file
 * distributed with this work for additional information
 * regarding copyright ownership.  The ASF licenses this file
 * to you under the Apache License, Version 2.0 (the
 * "License"); you may not use this file except in compliance
 * with the License.  You may obtain a copy of the License at
 *
 *     http://www.apache.org/licenses/LICENSE-2.0
 *
 * Unless required by applicable law or agreed to in writing, software
 * distributed under the License is distributed on an "AS IS" BASIS,
 * WITHOUT WARRANTIES OR CONDITIONS OF ANY KIND, either express or implied.
 * See the License for the specific language governing permissions and
 * limitations under the License.
 */

package org.apache.hadoop.hive.ql.exec;

import com.google.common.collect.Lists;
import com.google.common.collect.Sets;
import java.beans.DefaultPersistenceDelegate;
import java.beans.Encoder;
import java.beans.Expression;
import java.beans.Statement;
import java.io.ByteArrayInputStream;
import java.io.ByteArrayOutputStream;
import java.io.DataInput;
import java.io.EOFException;
import java.io.File;
import java.io.FileNotFoundException;
import java.io.IOException;
import java.io.InputStream;
import java.io.OutputStream;
import java.io.Serializable;
import java.net.URI;
import java.net.URISyntaxException;
import java.net.URL;
import java.net.URLClassLoader;
import java.net.URLDecoder;
import java.sql.Connection;
import java.sql.DriverManager;
import java.sql.PreparedStatement;
import java.sql.SQLException;
import java.sql.SQLFeatureNotSupportedException;
import java.sql.SQLTransientException;
import java.text.SimpleDateFormat;
import java.util.ArrayList;
import java.util.Arrays;
import java.util.Calendar;
import java.util.Collection;
import java.util.Collections;
import java.util.Enumeration;
import java.util.HashMap;
import java.util.HashSet;
import java.util.Iterator;
import java.util.LinkedHashMap;
import java.util.LinkedList;
import java.util.List;
import java.util.Map;
import java.util.Properties;
import java.util.Random;
import java.util.Set;
import java.util.UUID;
import java.util.concurrent.ConcurrentHashMap;
import java.util.concurrent.ExecutionException;
import java.util.concurrent.Future;
import java.util.concurrent.LinkedBlockingQueue;
import java.util.concurrent.ThreadPoolExecutor;
import java.util.concurrent.TimeUnit;
import java.util.regex.Matcher;
import java.util.regex.Pattern;
import java.util.zip.Deflater;
import java.util.zip.DeflaterOutputStream;
import java.util.zip.InflaterInputStream;

import org.apache.commons.codec.binary.Base64;
import org.apache.commons.lang.StringUtils;
import org.apache.commons.lang.WordUtils;
import org.apache.commons.lang3.StringEscapeUtils;
import org.apache.hadoop.conf.Configuration;
import org.apache.hadoop.filecache.DistributedCache;
import org.apache.hadoop.fs.CommonConfigurationKeysPublic;
import org.apache.hadoop.fs.ContentSummary;
import org.apache.hadoop.fs.FileStatus;
import org.apache.hadoop.fs.FileSystem;
import org.apache.hadoop.fs.Path;
import org.apache.hadoop.fs.PathFilter;
import org.apache.hadoop.fs.permission.FsPermission;
import org.apache.hadoop.hive.common.FileUtils;
import org.apache.hadoop.hive.common.HiveInterruptCallback;
import org.apache.hadoop.hive.common.HiveInterruptUtils;
import org.apache.hadoop.hive.common.HiveStatsUtils;
import org.apache.hadoop.hive.common.JavaUtils;
import org.apache.hadoop.hive.common.StatsSetupConst;
import org.apache.hadoop.hive.conf.HiveConf;
import org.apache.hadoop.hive.conf.HiveConf.ConfVars;
import org.apache.hadoop.hive.metastore.MetaStoreUtils;
import org.apache.hadoop.hive.metastore.Warehouse;
import org.apache.hadoop.hive.metastore.api.FieldSchema;
import org.apache.hadoop.hive.metastore.api.Order;
import org.apache.hadoop.hive.metastore.api.hive_metastoreConstants;
import org.apache.hadoop.hive.ql.Context;
import org.apache.hadoop.hive.ql.ErrorMsg;
import org.apache.hadoop.hive.ql.QueryPlan;
import org.apache.hadoop.hive.ql.exec.FileSinkOperator.RecordWriter;
import org.apache.hadoop.hive.ql.exec.mr.ExecDriver;
import org.apache.hadoop.hive.ql.exec.mr.ExecMapper;
import org.apache.hadoop.hive.ql.exec.mr.ExecReducer;
import org.apache.hadoop.hive.ql.exec.mr.MapRedTask;
import org.apache.hadoop.hive.ql.exec.spark.SparkTask;
import org.apache.hadoop.hive.ql.exec.tez.DagUtils;
import org.apache.hadoop.hive.ql.exec.tez.TezTask;
import org.apache.hadoop.hive.ql.exec.vector.VectorExpressionDescriptor;
import org.apache.hadoop.hive.ql.exec.vector.VectorizedInputFormatInterface;
import org.apache.hadoop.hive.ql.exec.vector.VectorizedRowBatchCtx;
import org.apache.hadoop.hive.ql.io.AcidUtils;
import org.apache.hadoop.hive.ql.io.ContentSummaryInputFormat;
import org.apache.hadoop.hive.ql.io.HiveFileFormatUtils;
import org.apache.hadoop.hive.ql.io.HiveIgnoreKeyTextOutputFormat;
import org.apache.hadoop.hive.ql.io.HiveInputFormat;
import org.apache.hadoop.hive.ql.io.HiveOutputFormat;
import org.apache.hadoop.hive.ql.io.HiveSequenceFileOutputFormat;
import org.apache.hadoop.hive.ql.io.IOConstants;
import org.apache.hadoop.hive.ql.io.IgnoreKeyTextOutputFormat;
import org.apache.hadoop.hive.ql.io.OneNullRowInputFormat;
import org.apache.hadoop.hive.ql.io.RCFile;
import org.apache.hadoop.hive.ql.io.ReworkMapredInputFormat;
import org.apache.hadoop.hive.ql.io.SelfDescribingInputFormatInterface;
import org.apache.hadoop.hive.ql.io.merge.MergeFileMapper;
import org.apache.hadoop.hive.ql.io.merge.MergeFileWork;
import org.apache.hadoop.hive.ql.io.rcfile.stats.PartialScanMapper;
import org.apache.hadoop.hive.ql.io.rcfile.stats.PartialScanWork;
import org.apache.hadoop.hive.ql.io.rcfile.truncate.ColumnTruncateMapper;
import org.apache.hadoop.hive.ql.io.rcfile.truncate.ColumnTruncateWork;
import org.apache.hadoop.hive.ql.log.PerfLogger;
import org.apache.hadoop.hive.ql.metadata.HiveException;
import org.apache.hadoop.hive.ql.metadata.HiveStorageHandler;
import org.apache.hadoop.hive.ql.metadata.HiveUtils;
import org.apache.hadoop.hive.ql.metadata.InputEstimator;
import org.apache.hadoop.hive.ql.metadata.Partition;
import org.apache.hadoop.hive.ql.metadata.Table;
import org.apache.hadoop.hive.ql.optimizer.physical.Vectorizer;
import org.apache.hadoop.hive.ql.parse.SemanticException;
import org.apache.hadoop.hive.ql.plan.BaseWork;
import org.apache.hadoop.hive.ql.plan.DynamicPartitionCtx;
import org.apache.hadoop.hive.ql.plan.FileSinkDesc;
import org.apache.hadoop.hive.ql.plan.MapWork;
import org.apache.hadoop.hive.ql.plan.MapredWork;
import org.apache.hadoop.hive.ql.plan.MergeJoinWork;
import org.apache.hadoop.hive.ql.plan.OperatorDesc;
import org.apache.hadoop.hive.ql.plan.PartitionDesc;
import org.apache.hadoop.hive.ql.plan.PlanUtils;
import org.apache.hadoop.hive.ql.plan.ReduceWork;
import org.apache.hadoop.hive.ql.plan.TableDesc;
import org.apache.hadoop.hive.ql.plan.TableScanDesc;
import org.apache.hadoop.hive.ql.plan.api.Adjacency;
import org.apache.hadoop.hive.ql.plan.api.Graph;
import org.apache.hadoop.hive.ql.session.SessionState;
import org.apache.hadoop.hive.ql.stats.StatsFactory;
import org.apache.hadoop.hive.ql.stats.StatsPublisher;
import org.apache.hadoop.hive.serde.serdeConstants;
import org.apache.hadoop.hive.serde2.ColumnProjectionUtils;
import org.apache.hadoop.hive.serde2.MetadataTypedColumnsetSerDe;
import org.apache.hadoop.hive.serde2.SerDeException;
import org.apache.hadoop.hive.serde2.SerDeUtils;
import org.apache.hadoop.hive.serde2.Serializer;
import org.apache.hadoop.hive.serde2.lazy.LazySimpleSerDe;
import org.apache.hadoop.hive.serde2.objectinspector.ObjectInspector;
import org.apache.hadoop.hive.serde2.objectinspector.ObjectInspectorFactory;
import org.apache.hadoop.hive.serde2.objectinspector.ObjectInspectorUtils;
import org.apache.hadoop.hive.serde2.objectinspector.StandardStructObjectInspector;
import org.apache.hadoop.hive.serde2.objectinspector.StructField;
import org.apache.hadoop.hive.serde2.objectinspector.StructObjectInspector;
import org.apache.hadoop.hive.serde2.typeinfo.TypeInfo;
import org.apache.hadoop.hive.serde2.typeinfo.TypeInfoUtils;
import org.apache.hadoop.hive.shims.ShimLoader;
import org.apache.hadoop.io.IOUtils;
import org.apache.hadoop.io.SequenceFile;
import org.apache.hadoop.io.SequenceFile.CompressionType;
import org.apache.hadoop.io.Text;
import org.apache.hadoop.io.Writable;
import org.apache.hadoop.io.WritableComparable;
import org.apache.hadoop.io.compress.CompressionCodec;
import org.apache.hadoop.io.compress.DefaultCodec;
import org.apache.hadoop.mapred.FileInputFormat;
import org.apache.hadoop.mapred.FileOutputFormat;
import org.apache.hadoop.mapred.FileSplit;
import org.apache.hadoop.mapred.InputFormat;
import org.apache.hadoop.mapred.InputSplit;
import org.apache.hadoop.mapred.JobConf;
import org.apache.hadoop.mapred.RecordReader;
import org.apache.hadoop.mapred.Reporter;
import org.apache.hadoop.mapred.SequenceFileInputFormat;
import org.apache.hadoop.mapred.SequenceFileOutputFormat;
import org.apache.hadoop.mapred.TextInputFormat;
import org.apache.hadoop.util.Progressable;
import org.apache.hadoop.util.Shell;
import org.apache.hive.common.util.ReflectionUtil;
import org.slf4j.Logger;
import org.slf4j.LoggerFactory;

import com.esotericsoftware.kryo.Kryo;
import com.google.common.annotations.VisibleForTesting;
import com.google.common.base.Preconditions;

/**
 * Utilities.
 *
 */
@SuppressWarnings("nls")
public final class Utilities {

  // TODO: remove when merging
  public static final Logger LOG14535 = LoggerFactory.getLogger("Log14535");

  /**
   * The object in the reducer are composed of these top level fields.
   */

  public static String HADOOP_LOCAL_FS = "file:///";
  public static final String HADOOP_LOCAL_FS_SCHEME = "file";
  public static String MAP_PLAN_NAME = "map.xml";
  public static String REDUCE_PLAN_NAME = "reduce.xml";
  public static String MERGE_PLAN_NAME = "merge.xml";
  public static final String INPUT_NAME = "iocontext.input.name";
  public static final String MAPRED_MAPPER_CLASS = "mapred.mapper.class";
  public static final String MAPRED_REDUCER_CLASS = "mapred.reducer.class";
  public static final String HIVE_ADDED_JARS = "hive.added.jars";
  public static final String VECTOR_MODE = "VECTOR_MODE";
  public static final String USE_VECTORIZED_INPUT_FILE_FORMAT = "USE_VECTORIZED_INPUT_FILE_FORMAT";
  public static String MAPNAME = "Map ";
  public static String REDUCENAME = "Reducer ";

  /**
   * ReduceField:
   * KEY: record key
   * VALUE: record value
   */
  public static enum ReduceField {
    KEY, VALUE
  };

  public static List<String> reduceFieldNameList;
  static {
    reduceFieldNameList = new ArrayList<String>();
    for (ReduceField r : ReduceField.values()) {
      reduceFieldNameList.add(r.toString());
    }
  }

  public static String removeValueTag(String column) {
    if (column.startsWith(ReduceField.VALUE + ".")) {
      return column.substring(6);
    }
    return column;
  }

  private Utilities() {
    // prevent instantiation
  }

  private static GlobalWorkMapFactory gWorkMap = new GlobalWorkMapFactory();

  private static final String CLASS_NAME = Utilities.class.getName();
  private static final Logger LOG = LoggerFactory.getLogger(CLASS_NAME);

  public static void clearWork(Configuration conf) {
    Path mapPath = getPlanPath(conf, MAP_PLAN_NAME);
    Path reducePath = getPlanPath(conf, REDUCE_PLAN_NAME);

    // if the plan path hasn't been initialized just return, nothing to clean.
    if (mapPath == null && reducePath == null) {
      return;
    }

    try {
      FileSystem fs = mapPath.getFileSystem(conf);
      if (fs.exists(mapPath)) {
        fs.delete(mapPath, true);
      }
      if (fs.exists(reducePath)) {
        fs.delete(reducePath, true);
      }

    } catch (Exception e) {
      LOG.warn("Failed to clean-up tmp directories.", e);
    } finally {
      // where a single process works with multiple plans - we must clear
      // the cache before working with the next plan.
      clearWorkMapForConf(conf);
    }
  }

  public static MapredWork getMapRedWork(Configuration conf) {
    MapredWork w = new MapredWork();
    w.setMapWork(getMapWork(conf));
    w.setReduceWork(getReduceWork(conf));
    return w;
  }

  public static void cacheMapWork(Configuration conf, MapWork work, Path hiveScratchDir) {
    cacheBaseWork(conf, MAP_PLAN_NAME, work, hiveScratchDir);
  }

  public static void setMapWork(Configuration conf, MapWork work) {
    setBaseWork(conf, MAP_PLAN_NAME, work);
  }

  public static MapWork getMapWork(Configuration conf) {
    return (MapWork) getBaseWork(conf, MAP_PLAN_NAME);
  }

  public static void setReduceWork(Configuration conf, ReduceWork work) {
    setBaseWork(conf, REDUCE_PLAN_NAME, work);
  }

  public static ReduceWork getReduceWork(Configuration conf) {
    return (ReduceWork) getBaseWork(conf, REDUCE_PLAN_NAME);
  }

  public static Path setMergeWork(JobConf conf, MergeJoinWork mergeJoinWork, Path mrScratchDir,
      boolean useCache) {
    for (BaseWork baseWork : mergeJoinWork.getBaseWorkList()) {
      setBaseWork(conf, baseWork, mrScratchDir, baseWork.getName() + MERGE_PLAN_NAME, useCache);
      String prefixes = conf.get(DagUtils.TEZ_MERGE_WORK_FILE_PREFIXES);
      if (prefixes == null) {
        prefixes = baseWork.getName();
      } else {
        prefixes = prefixes + "," + baseWork.getName();
      }
      conf.set(DagUtils.TEZ_MERGE_WORK_FILE_PREFIXES, prefixes);
    }

    // nothing to return
    return null;
  }

  public static BaseWork getMergeWork(JobConf jconf) {
    if ((jconf.get(DagUtils.TEZ_MERGE_CURRENT_MERGE_FILE_PREFIX) == null)
        || (jconf.get(DagUtils.TEZ_MERGE_CURRENT_MERGE_FILE_PREFIX).isEmpty())) {
      return null;
    }
    return getMergeWork(jconf, jconf.get(DagUtils.TEZ_MERGE_CURRENT_MERGE_FILE_PREFIX));
  }

  public static BaseWork getMergeWork(JobConf jconf, String prefix) {
    if (prefix == null || prefix.isEmpty()) {
      return null;
    }

    return getBaseWork(jconf, prefix + MERGE_PLAN_NAME);
  }

  public static void cacheBaseWork(Configuration conf, String name, BaseWork work,
      Path hiveScratchDir) {
    try {
      setPlanPath(conf, hiveScratchDir);
      setBaseWork(conf, name, work);
    } catch (IOException e) {
      LOG.error("Failed to cache plan", e);
      throw new RuntimeException(e);
    }
  }

  /**
   * Pushes work into the global work map
   */
  public static void setBaseWork(Configuration conf, String name, BaseWork work) {
    Path path = getPlanPath(conf, name);
    gWorkMap.get(conf).put(path, work);
  }

  /**
   * Returns the Map or Reduce plan
   * Side effect: the BaseWork returned is also placed in the gWorkMap
   * @param conf
   * @param name
   * @return BaseWork based on the name supplied will return null if name is null
   * @throws RuntimeException if the configuration files are not proper or if plan can not be loaded
   */
  private static BaseWork getBaseWork(Configuration conf, String name) {
    Path path = null;
    InputStream in = null;
    Kryo kryo = SerializationUtilities.borrowKryo();
    try {
      String engine = HiveConf.getVar(conf, ConfVars.HIVE_EXECUTION_ENGINE);
      if (engine.equals("spark")) {
        // TODO Add jar into current thread context classloader as it may be invoked by Spark driver inside
        // threads, should be unnecessary while SPARK-5377 is resolved.
        String addedJars = conf.get(HIVE_ADDED_JARS);
        if (addedJars != null && !addedJars.isEmpty()) {
          ClassLoader loader = Thread.currentThread().getContextClassLoader();
          ClassLoader newLoader = addToClassPath(loader, addedJars.split(";"));
          Thread.currentThread().setContextClassLoader(newLoader);
          kryo.setClassLoader(newLoader);
        }
      }

      path = getPlanPath(conf, name);
      LOG.info("PLAN PATH = " + path);
      if (path == null) { // Map/reduce plan may not be generated
        return null;
      }

      BaseWork gWork = gWorkMap.get(conf).get(path);
      if (gWork == null) {
        Path localPath = path;
        LOG.debug("local path = " + localPath);
        final long serializedSize;
        final String planMode;
        if (HiveConf.getBoolVar(conf, ConfVars.HIVE_RPC_QUERY_PLAN)) {
          LOG.debug("Loading plan from string: "+path.toUri().getPath());
          String planString = conf.getRaw(path.toUri().getPath());
          if (planString == null) {
            LOG.info("Could not find plan string in conf");
            return null;
          }
          serializedSize = planString.length();
          planMode = "RPC";
          byte[] planBytes = Base64.decodeBase64(planString);
          in = new ByteArrayInputStream(planBytes);
          in = new InflaterInputStream(in);
        } else {
          LOG.debug("Open file to read in plan: " + localPath);
          FileSystem fs = localPath.getFileSystem(conf);
          in = fs.open(localPath);
          serializedSize = fs.getFileStatus(localPath).getLen();
          planMode = "FILE";
        }

        if(MAP_PLAN_NAME.equals(name)){
          if (ExecMapper.class.getName().equals(conf.get(MAPRED_MAPPER_CLASS))){
            gWork = SerializationUtilities.deserializePlan(kryo, in, MapWork.class);
          } else if(MergeFileMapper.class.getName().equals(conf.get(MAPRED_MAPPER_CLASS))) {
            gWork = SerializationUtilities.deserializePlan(kryo, in, MergeFileWork.class);
          } else if(ColumnTruncateMapper.class.getName().equals(conf.get(MAPRED_MAPPER_CLASS))) {
            gWork = SerializationUtilities.deserializePlan(kryo, in, ColumnTruncateWork.class);
          } else if(PartialScanMapper.class.getName().equals(conf.get(MAPRED_MAPPER_CLASS))) {
            gWork = SerializationUtilities.deserializePlan(kryo, in, PartialScanWork.class);
          } else {
            throw new RuntimeException("unable to determine work from configuration ."
                + MAPRED_MAPPER_CLASS + " was "+ conf.get(MAPRED_MAPPER_CLASS)) ;
          }
        } else if (REDUCE_PLAN_NAME.equals(name)) {
          if(ExecReducer.class.getName().equals(conf.get(MAPRED_REDUCER_CLASS))) {
            gWork = SerializationUtilities.deserializePlan(kryo, in, ReduceWork.class);
          } else {
            throw new RuntimeException("unable to determine work from configuration ."
                + MAPRED_REDUCER_CLASS +" was "+ conf.get(MAPRED_REDUCER_CLASS)) ;
          }
        } else if (name.contains(MERGE_PLAN_NAME)) {
          if (name.startsWith(MAPNAME)) {
            gWork = SerializationUtilities.deserializePlan(kryo, in, MapWork.class);
          } else if (name.startsWith(REDUCENAME)) {
            gWork = SerializationUtilities.deserializePlan(kryo, in, ReduceWork.class);
          } else {
            throw new RuntimeException("Unknown work type: " + name);
          }
        }
        LOG.info("Deserialized plan (via {}) - name: {} size: {}", planMode,
            gWork.getName(), humanReadableByteCount(serializedSize));
        gWorkMap.get(conf).put(path, gWork);
      } else if (LOG.isDebugEnabled()) {
        LOG.debug("Found plan in cache for name: " + name);
      }
      return gWork;
    } catch (FileNotFoundException fnf) {
      // happens. e.g.: no reduce work.
      LOG.debug("No plan file found: " + path, fnf);
      return null;
    } catch (Exception e) {
      String msg = "Failed to load plan: " + path;
      LOG.error("Failed to load plan: " + path, e);
      throw new RuntimeException(msg, e);
    } finally {
      SerializationUtilities.releaseKryo(kryo);
      if (in != null) {
        try {
          in.close();
        } catch (IOException cantBlameMeForTrying) { }
      }
    }
  }

  public static void setWorkflowAdjacencies(Configuration conf, QueryPlan plan) {
    try {
      Graph stageGraph = plan.getQueryPlan().getStageGraph();
      if (stageGraph == null) {
        return;
      }
      List<Adjacency> adjList = stageGraph.getAdjacencyList();
      if (adjList == null) {
        return;
      }
      for (Adjacency adj : adjList) {
        List<String> children = adj.getChildren();
        if (children == null || children.isEmpty()) {
          return;
        }
        conf.setStrings("mapreduce.workflow.adjacency."+adj.getNode(),
            children.toArray(new String[children.size()]));
      }
    } catch (IOException e) {
    }
  }

  public static List<String> getFieldSchemaString(List<FieldSchema> fl) {
    if (fl == null) {
      return null;
    }

    ArrayList<String> ret = new ArrayList<String>();
    for (FieldSchema f : fl) {
      ret.add(f.getName() + " " + f.getType()
          + (f.getComment() != null ? (" " + f.getComment()) : ""));
    }
    return ret;
  }

  public static void setMapRedWork(Configuration conf, MapredWork w, Path hiveScratchDir) {
    String useName = conf.get(INPUT_NAME);
    if (useName == null) {
      useName = "mapreduce";
    }
    conf.set(INPUT_NAME, useName);
    setMapWork(conf, w.getMapWork(), hiveScratchDir, true);
    if (w.getReduceWork() != null) {
      conf.set(INPUT_NAME, useName);
      setReduceWork(conf, w.getReduceWork(), hiveScratchDir, true);
    }
  }

  public static Path setMapWork(Configuration conf, MapWork w, Path hiveScratchDir, boolean useCache) {
    return setBaseWork(conf, w, hiveScratchDir, MAP_PLAN_NAME, useCache);
  }

  public static Path setReduceWork(Configuration conf, ReduceWork w, Path hiveScratchDir, boolean useCache) {
    return setBaseWork(conf, w, hiveScratchDir, REDUCE_PLAN_NAME, useCache);
  }

  private static Path setBaseWork(Configuration conf, BaseWork w, Path hiveScratchDir, String name, boolean useCache) {
    Kryo kryo = SerializationUtilities.borrowKryo();
    try {
      setPlanPath(conf, hiveScratchDir);

      Path planPath = getPlanPath(conf, name);

      OutputStream out = null;

      final long serializedSize;
      final String planMode;
      if (HiveConf.getBoolVar(conf, ConfVars.HIVE_RPC_QUERY_PLAN)) {
        // add it to the conf
        ByteArrayOutputStream byteOut = new ByteArrayOutputStream();
        try {
          out = new DeflaterOutputStream(byteOut, new Deflater(Deflater.BEST_SPEED));
          SerializationUtilities.serializePlan(kryo, w, out);
          out.close();
          out = null;
        } finally {
          IOUtils.closeStream(out);
        }
        final String serializedPlan = Base64.encodeBase64String(byteOut.toByteArray());
        serializedSize = serializedPlan.length();
        planMode = "RPC";
        conf.set(planPath.toUri().getPath(), serializedPlan);
      } else {
        // use the default file system of the conf
        FileSystem fs = planPath.getFileSystem(conf);
        try {
          out = fs.create(planPath);
          SerializationUtilities.serializePlan(kryo, w, out);
          out.close();
          out = null;
          long fileLen = fs.getFileStatus(planPath).getLen();
          serializedSize = fileLen;
          planMode = "FILE";
        } finally {
          IOUtils.closeStream(out);
        }

        // Serialize the plan to the default hdfs instance
        // Except for hadoop local mode execution where we should be
        // able to get the plan directly from the cache
        if (useCache && !ShimLoader.getHadoopShims().isLocalMode(conf)) {
          // Set up distributed cache
          if (!DistributedCache.getSymlink(conf)) {
            DistributedCache.createSymlink(conf);
          }
          String uriWithLink = planPath.toUri().toString() + "#" + name;
          DistributedCache.addCacheFile(new URI(uriWithLink), conf);

          // set replication of the plan file to a high number. we use the same
          // replication factor as used by the hadoop jobclient for job.xml etc.
          short replication = (short) conf.getInt("mapred.submit.replication", 10);
          fs.setReplication(planPath, replication);
        }
      }

      LOG.info("Serialized plan (via {}) - name: {} size: {}", planMode, w.getName(),
          humanReadableByteCount(serializedSize));
      // Cache the plan in this process
      gWorkMap.get(conf).put(planPath, w);
      return planPath;
    } catch (Exception e) {
      String msg = "Error caching " + name + ": " + e;
      LOG.error(msg, e);
      throw new RuntimeException(msg, e);
    } finally {
      SerializationUtilities.releaseKryo(kryo);
    }
  }

  private static Path getPlanPath(Configuration conf, String name) {
    Path planPath = getPlanPath(conf);
    if (planPath == null) {
      return null;
    }
    return new Path(planPath, name);
  }

  private static void setPlanPath(Configuration conf, Path hiveScratchDir) throws IOException {
    if (getPlanPath(conf) == null) {
      // this is the unique conf ID, which is kept in JobConf as part of the plan file name
      String jobID = UUID.randomUUID().toString();
      Path planPath = new Path(hiveScratchDir, jobID);
      FileSystem fs = planPath.getFileSystem(conf);
      fs.mkdirs(planPath);
      HiveConf.setVar(conf, HiveConf.ConfVars.PLAN, planPath.toUri().toString());
    }
  }

  public static Path getPlanPath(Configuration conf) {
    String plan = HiveConf.getVar(conf, HiveConf.ConfVars.PLAN);
    if (plan != null && !plan.isEmpty()) {
      return new Path(plan);
    }
    return null;
  }

  public static class CollectionPersistenceDelegate extends DefaultPersistenceDelegate {
    @Override
    protected Expression instantiate(Object oldInstance, Encoder out) {
      return new Expression(oldInstance, oldInstance.getClass(), "new", null);
    }

    @Override
    protected void initialize(Class type, Object oldInstance, Object newInstance, Encoder out) {
      Iterator ite = ((Collection) oldInstance).iterator();
      while (ite.hasNext()) {
        out.writeStatement(new Statement(oldInstance, "add", new Object[] {ite.next()}));
      }
    }
  }

  @VisibleForTesting
  public static TableDesc defaultTd;
  static {
    // by default we expect ^A separated strings
    // This tableDesc does not provide column names. We should always use
    // PlanUtils.getDefaultTableDesc(String separatorCode, String columns)
    // or getBinarySortableTableDesc(List<FieldSchema> fieldSchemas) when
    // we know the column names.
    /**
     * Generate the table descriptor of MetadataTypedColumnsetSerDe with the
     * separatorCode. MetaDataTypedColumnsetSerDe is used because LazySimpleSerDe
     * does not support a table with a single column "col" with type
     * "array<string>".
     */
    defaultTd = new TableDesc(TextInputFormat.class, IgnoreKeyTextOutputFormat.class,
        Utilities.makeProperties(org.apache.hadoop.hive.serde.serdeConstants.SERIALIZATION_FORMAT,
            "" + Utilities.ctrlaCode, serdeConstants.SERIALIZATION_LIB,
            MetadataTypedColumnsetSerDe.class.getName()));
  }

  public static final int carriageReturnCode = 13;
  public static final int newLineCode = 10;
  public static final int tabCode = 9;
  public static final int ctrlaCode = 1;

  public static final String INDENT = "  ";

  // Note: When DDL supports specifying what string to represent null,
  // we should specify "NULL" to represent null in the temp table, and then
  // we can make the following translation deprecated.
  public static String nullStringStorage = "\\N";
  public static String nullStringOutput = "NULL";

  public static Random randGen = new Random();

  /**
   * Gets the task id if we are running as a Hadoop job. Gets a random number otherwise.
   */
  public static String getTaskId(Configuration hconf) {
    String taskid = (hconf == null) ? null : hconf.get("mapred.task.id");
    if ((taskid == null) || taskid.equals("")) {
      return ("" + Math.abs(randGen.nextInt()));
    } else {
      /*
       * extract the task and attempt id from the hadoop taskid. in version 17 the leading component
       * was 'task_'. thereafter the leading component is 'attempt_'. in 17 - hadoop also seems to
       * have used _map_ and _reduce_ to denote map/reduce task types
       */
      String ret = taskid.replaceAll(".*_[mr]_", "").replaceAll(".*_(map|reduce)_", "");
      return (ret);
    }
  }

  public static HashMap makeMap(Object... olist) {
    HashMap ret = new HashMap();
    for (int i = 0; i < olist.length; i += 2) {
      ret.put(olist[i], olist[i + 1]);
    }
    return (ret);
  }

  public static Properties makeProperties(String... olist) {
    Properties ret = new Properties();
    for (int i = 0; i < olist.length; i += 2) {
      ret.setProperty(olist[i], olist[i + 1]);
    }
    return (ret);
  }

  public static ArrayList makeList(Object... olist) {
    ArrayList ret = new ArrayList();
    for (Object element : olist) {
      ret.add(element);
    }
    return (ret);
  }

  public static TableDesc getTableDesc(Table tbl) {
    Properties props = tbl.getMetadata();
    props.put(serdeConstants.SERIALIZATION_LIB, tbl.getDeserializer().getClass().getName());
    return (new TableDesc(tbl.getInputFormatClass(), tbl
        .getOutputFormatClass(), props));
  }

  // column names and column types are all delimited by comma
  public static TableDesc getTableDesc(String cols, String colTypes) {
    return (new TableDesc(SequenceFileInputFormat.class,
        HiveSequenceFileOutputFormat.class, Utilities.makeProperties(
        serdeConstants.SERIALIZATION_FORMAT, "" + Utilities.ctrlaCode,
        serdeConstants.LIST_COLUMNS, cols,
        serdeConstants.LIST_COLUMN_TYPES, colTypes,
        serdeConstants.SERIALIZATION_LIB,LazySimpleSerDe.class.getName())));
  }

  public static PartitionDesc getPartitionDesc(Partition part) throws HiveException {
    return new PartitionDesc(part);
  }

  public static PartitionDesc getPartitionDescFromTableDesc(TableDesc tblDesc, Partition part,
    boolean usePartSchemaProperties) throws HiveException {
    return new PartitionDesc(part, tblDesc, usePartSchemaProperties);
  }

  private static String getOpTreeSkel_helper(Operator<?> op, String indent) {
    if (op == null) {
      return "";
    }

    StringBuilder sb = new StringBuilder();
    sb.append(indent);
    sb.append(op.toString());
    sb.append("\n");
    if (op.getChildOperators() != null) {
      for (Object child : op.getChildOperators()) {
        sb.append(getOpTreeSkel_helper((Operator<?>) child, indent + "  "));
      }
    }

    return sb.toString();
  }

  public static String getOpTreeSkel(Operator<?> op) {
    return getOpTreeSkel_helper(op, "");
  }

  private static boolean isWhitespace(int c) {
    if (c == -1) {
      return false;
    }
    return Character.isWhitespace((char) c);
  }

  public static boolean contentsEqual(InputStream is1, InputStream is2, boolean ignoreWhitespace)
      throws IOException {
    try {
      if ((is1 == is2) || (is1 == null && is2 == null)) {
        return true;
      }

      if (is1 == null || is2 == null) {
        return false;
      }

      while (true) {
        int c1 = is1.read();
        while (ignoreWhitespace && isWhitespace(c1)) {
          c1 = is1.read();
        }
        int c2 = is2.read();
        while (ignoreWhitespace && isWhitespace(c2)) {
          c2 = is2.read();
        }
        if (c1 == -1 && c2 == -1) {
          return true;
        }
        if (c1 != c2) {
          break;
        }
      }
    } catch (FileNotFoundException e) {
      e.printStackTrace();
    }
    return false;
  }

  /**
   * convert "From src insert blah blah" to "From src insert ... blah"
   */
  public static String abbreviate(String str, int max) {
    str = str.trim();

    int len = str.length();
    int suffixlength = 20;

    if (len <= max) {
      return str;
    }

    suffixlength = Math.min(suffixlength, (max - 3) / 2);
    String rev = StringUtils.reverse(str);

    // get the last few words
    String suffix = WordUtils.abbreviate(rev, 0, suffixlength, "");
    suffix = StringUtils.reverse(suffix);

    // first few ..
    String prefix = StringUtils.abbreviate(str, max - suffix.length());

    return prefix + suffix;
  }

  public static final String NSTR = "";

  /**
   * StreamStatus.
   *
   */
  public static enum StreamStatus {
    EOF, TERMINATED
  }

  public static StreamStatus readColumn(DataInput in, OutputStream out) throws IOException {

    boolean foundCrChar = false;
    while (true) {
      int b;
      try {
        b = in.readByte();
      } catch (EOFException e) {
        return StreamStatus.EOF;
      }

      // Default new line characters on windows are "CRLF" so detect if there are any windows
      // native newline characters and handle them.
      if (Shell.WINDOWS) {
        // if the CR is not followed by the LF on windows then add it back to the stream and
        // proceed with next characters in the input stream.
        if (foundCrChar && b != Utilities.newLineCode) {
          out.write(Utilities.carriageReturnCode);
          foundCrChar = false;
        }

        if (b == Utilities.carriageReturnCode) {
          foundCrChar = true;
          continue;
        }
      }

      if (b == Utilities.newLineCode) {
        return StreamStatus.TERMINATED;
      }

      out.write(b);
    }
    // Unreachable
  }

  /**
   * Convert an output stream to a compressed output stream based on codecs and compression options
   * specified in the Job Configuration.
   *
   * @param jc
   *          Job Configuration
   * @param out
   *          Output Stream to be converted into compressed output stream
   * @return compressed output stream
   */
  public static OutputStream createCompressedStream(JobConf jc, OutputStream out)
      throws IOException {
    boolean isCompressed = FileOutputFormat.getCompressOutput(jc);
    return createCompressedStream(jc, out, isCompressed);
  }

  /**
   * Convert an output stream to a compressed output stream based on codecs codecs in the Job
   * Configuration. Caller specifies directly whether file is compressed or not
   *
   * @param jc
   *          Job Configuration
   * @param out
   *          Output Stream to be converted into compressed output stream
   * @param isCompressed
   *          whether the output stream needs to be compressed or not
   * @return compressed output stream
   */
  public static OutputStream createCompressedStream(JobConf jc, OutputStream out,
      boolean isCompressed) throws IOException {
    if (isCompressed) {
      Class<? extends CompressionCodec> codecClass = FileOutputFormat.getOutputCompressorClass(jc,
          DefaultCodec.class);
      CompressionCodec codec = ReflectionUtil.newInstance(codecClass, jc);
      return codec.createOutputStream(out);
    } else {
      return (out);
    }
  }

  /**
   * Based on compression option and configured output codec - get extension for output file. This
   * is only required for text files - not sequencefiles
   *
   * @param jc
   *          Job Configuration
   * @param isCompressed
   *          Whether the output file is compressed or not
   * @return the required file extension (example: .gz)
   * @deprecated Use {@link #getFileExtension(JobConf, boolean, HiveOutputFormat)}
   */
  @Deprecated
  public static String getFileExtension(JobConf jc, boolean isCompressed) {
    return getFileExtension(jc, isCompressed, new HiveIgnoreKeyTextOutputFormat());
  }

  /**
   * Based on compression option, output format, and configured output codec -
   * get extension for output file. Text files require an extension, whereas
   * others, like sequence files, do not.
   * <p>
   * The property <code>hive.output.file.extension</code> is used to determine
   * the extension - if set, it will override other logic for choosing an
   * extension.
   *
   * @param jc
   *          Job Configuration
   * @param isCompressed
   *          Whether the output file is compressed or not
   * @param hiveOutputFormat
   *          The output format, used to detect if the format is text
   * @return the required file extension (example: .gz)
   */
  public static String getFileExtension(JobConf jc, boolean isCompressed,
      HiveOutputFormat<?, ?> hiveOutputFormat) {
    String extension = HiveConf.getVar(jc, HiveConf.ConfVars.OUTPUT_FILE_EXTENSION);
    if (!StringUtils.isEmpty(extension)) {
      return extension;
    }
    if ((hiveOutputFormat instanceof HiveIgnoreKeyTextOutputFormat) && isCompressed) {
      Class<? extends CompressionCodec> codecClass = FileOutputFormat.getOutputCompressorClass(jc,
          DefaultCodec.class);
      CompressionCodec codec = ReflectionUtil.newInstance(codecClass, jc);
      return codec.getDefaultExtension();
    }
    return "";
  }

  /**
   * Create a sequencefile output stream based on job configuration.
   *
   * @param jc
   *          Job configuration
   * @param fs
   *          File System to create file in
   * @param file
   *          Path to be created
   * @param keyClass
   *          Java Class for key
   * @param valClass
   *          Java Class for value
   * @return output stream over the created sequencefile
   */
  public static SequenceFile.Writer createSequenceWriter(JobConf jc, FileSystem fs, Path file,
      Class<?> keyClass, Class<?> valClass, Progressable progressable) throws IOException {
    boolean isCompressed = FileOutputFormat.getCompressOutput(jc);
    return createSequenceWriter(jc, fs, file, keyClass, valClass, isCompressed, progressable);
  }

  /**
   * Create a sequencefile output stream based on job configuration Uses user supplied compression
   * flag (rather than obtaining it from the Job Configuration).
   *
   * @param jc
   *          Job configuration
   * @param fs
   *          File System to create file in
   * @param file
   *          Path to be created
   * @param keyClass
   *          Java Class for key
   * @param valClass
   *          Java Class for value
   * @return output stream over the created sequencefile
   */
  public static SequenceFile.Writer createSequenceWriter(JobConf jc, FileSystem fs, Path file,
      Class<?> keyClass, Class<?> valClass, boolean isCompressed, Progressable progressable)
      throws IOException {
    CompressionCodec codec = null;
    CompressionType compressionType = CompressionType.NONE;
    Class codecClass = null;
    if (isCompressed) {
      compressionType = SequenceFileOutputFormat.getOutputCompressionType(jc);
      codecClass = FileOutputFormat.getOutputCompressorClass(jc, DefaultCodec.class);
      codec = (CompressionCodec) ReflectionUtil.newInstance(codecClass, jc);
    }
    return SequenceFile.createWriter(fs, jc, file, keyClass, valClass, compressionType, codec,
      progressable);

  }

  /**
   * Create a RCFile output stream based on job configuration Uses user supplied compression flag
   * (rather than obtaining it from the Job Configuration).
   *
   * @param jc
   *          Job configuration
   * @param fs
   *          File System to create file in
   * @param file
   *          Path to be created
   * @return output stream over the created rcfile
   */
  public static RCFile.Writer createRCFileWriter(JobConf jc, FileSystem fs, Path file,
      boolean isCompressed, Progressable progressable) throws IOException {
    CompressionCodec codec = null;
    if (isCompressed) {
      Class<?> codecClass = FileOutputFormat.getOutputCompressorClass(jc, DefaultCodec.class);
      codec = (CompressionCodec) ReflectionUtil.newInstance(codecClass, jc);
    }
    return new RCFile.Writer(fs, jc, file, progressable, codec);
  }

  /**
   * Shamelessly cloned from GenericOptionsParser.
   */
  public static String realFile(String newFile, Configuration conf) throws IOException {
    Path path = new Path(newFile);
    URI pathURI = path.toUri();
    FileSystem fs;

    if (pathURI.getScheme() == null) {
      fs = FileSystem.getLocal(conf);
    } else {
      fs = path.getFileSystem(conf);
    }

    if (!fs.exists(path)) {
      return null;
    }

    String file = path.makeQualified(fs).toString();
    return file;
  }

  public static List<String> mergeUniqElems(List<String> src, List<String> dest) {
    if (dest == null) {
      return src;
    }
    if (src == null) {
      return dest;
    }
    int pos = 0;

    while (pos < dest.size()) {
      if (!src.contains(dest.get(pos))) {
        src.add(dest.get(pos));
      }
      pos++;
    }

    return src;
  }

  private static final String tmpPrefix = "_tmp.";
  private static final String taskTmpPrefix = "_task_tmp.";

  public static Path toTaskTempPath(Path orig) {
    if (orig.getName().indexOf(taskTmpPrefix) == 0) {
      return orig;
    }
    return new Path(orig.getParent(), taskTmpPrefix + orig.getName());
  }

  public static Path toTempPath(Path orig) {
    if (orig.getName().indexOf(tmpPrefix) == 0) {
      return orig;
    }
    return new Path(orig.getParent(), tmpPrefix + orig.getName());
  }

  /**
   * Given a path, convert to a temporary path.
   */
  public static Path toTempPath(String orig) {
    return toTempPath(new Path(orig));
  }

  /**
   * Detect if the supplied file is a temporary path.
   */
  public static boolean isTempPath(FileStatus file) {
    String name = file.getPath().getName();
    // in addition to detecting hive temporary files, we also check hadoop
    // temporary folders that used to show up in older releases
    return (name.startsWith("_task") || name.startsWith(tmpPrefix));
  }

  /**
   * Rename src to dst, or in the case dst already exists, move files in src to dst. If there is an
   * existing file with the same name, the new file's name will be appended with "_1", "_2", etc.
   *
   * @param fs
   *          the FileSystem where src and dst are on.
   * @param src
   *          the src directory
   * @param dst
   *          the target directory
   * @throws IOException
   */
  public static void rename(FileSystem fs, Path src, Path dst) throws IOException, HiveException {
    if (!fs.rename(src, dst)) {
      throw new HiveException("Unable to move: " + src + " to: " + dst);
    }
  }

  /**
   * Rename src to dst, or in the case dst already exists, move files in src to dst. If there is an
   * existing file with the same name, the new file's name will be appended with "_1", "_2", etc.
   *
   * @param fs
   *          the FileSystem where src and dst are on.
   * @param src
   *          the src directory
   * @param dst
   *          the target directory
   * @throws IOException
   */
  public static void renameOrMoveFiles(FileSystem fs, Path src, Path dst) throws IOException,
      HiveException {
    if (!fs.exists(dst)) {
      if (!fs.rename(src, dst)) {
        throw new HiveException("Unable to move: " + src + " to: " + dst);
      }
    } else {
      // move file by file
      FileStatus[] files = fs.listStatus(src);
      for (FileStatus file : files) {

        Path srcFilePath = file.getPath();
        String fileName = srcFilePath.getName();
        Path dstFilePath = new Path(dst, fileName);
        if (file.isDir()) {
          renameOrMoveFiles(fs, srcFilePath, dstFilePath);
        }
        else {
          if (fs.exists(dstFilePath)) {
            int suffix = 0;
            do {
              suffix++;
              dstFilePath = new Path(dst, fileName + "_" + suffix);
            } while (fs.exists(dstFilePath));
          }

          if (!fs.rename(srcFilePath, dstFilePath)) {
            throw new HiveException("Unable to move: " + src + " to: " + dst);
          }
        }
      }
    }
  }

  /**
   * The first group will contain the task id. The second group is the optional extension. The file
   * name looks like: "0_0" or "0_0.gz". There may be a leading prefix (tmp_). Since getTaskId() can
   * return an integer only - this should match a pure integer as well. {1,6} is used to limit
   * matching for attempts #'s 0-999999.
   */
  private static final Pattern FILE_NAME_TO_TASK_ID_REGEX =
      Pattern.compile("^.*?([0-9]+)(_[0-9]{1,6})?(\\..*)?$");

  /**
   * Some jobs like "INSERT INTO" jobs create copies of files like 0000001_0_copy_2.
   * For such files,
   * Group 1: 00000001 [taskId]
   * Group 3: 0        [task attempId]
   * Group 4: _copy_2  [copy suffix]
   * Group 6: copy     [copy keyword]
   * Group 8: 2        [copy file index]
   */
  private static final String COPY_KEYWORD = "_copy_"; // copy keyword
  private static final Pattern COPY_FILE_NAME_TO_TASK_ID_REGEX =
      Pattern.compile("^.*?"+ // any prefix
                      "([0-9]+)"+ // taskId
                      "(_)"+ // separator
                      "([0-9]{1,6})?"+ // attemptId (limited to 6 digits)
                      "((_)(\\Bcopy\\B)(_)" +
                      "([0-9]{1,6})$)?"+ // copy file index
                      "(\\..*)?$"); // any suffix/file extension

  /**
   * This retruns prefix part + taskID for bucket join for partitioned table
   */
  private static final Pattern FILE_NAME_PREFIXED_TASK_ID_REGEX =
      Pattern.compile("^.*?((\\(.*\\))?[0-9]+)(_[0-9]{1,6})?(\\..*)?$");

  /**
   * This breaks a prefixed bucket number into the prefix and the taskID
   */
  private static final Pattern PREFIXED_TASK_ID_REGEX =
      Pattern.compile("^(.*?\\(.*\\))?([0-9]+)$");

  /**
   * This breaks a prefixed bucket number out into a single integer
   */
  private static final Pattern PREFIXED_BUCKET_ID_REGEX =
      Pattern.compile("^(0*([0-9]+))_([0-9]+).*");
  /**
   * Get the task id from the filename. It is assumed that the filename is derived from the output
   * of getTaskId
   *
   * @param filename
   *          filename to extract taskid from
   */
  public static String getTaskIdFromFilename(String filename) {
    return getIdFromFilename(filename, FILE_NAME_TO_TASK_ID_REGEX);
  }

  /**
   * Get the part-spec + task id from the filename. It is assumed that the filename is derived
   * from the output of getTaskId
   *
   * @param filename
   *          filename to extract taskid from
   */
  public static String getPrefixedTaskIdFromFilename(String filename) {
    return getIdFromFilename(filename, FILE_NAME_PREFIXED_TASK_ID_REGEX);
  }

  private static String getIdFromFilename(String filename, Pattern pattern) {
    String taskId = filename;
    int dirEnd = filename.lastIndexOf(Path.SEPARATOR);
    if (dirEnd != -1) {
      taskId = filename.substring(dirEnd + 1);
    }

    Matcher m = pattern.matcher(taskId);
    if (!m.matches()) {
      LOG.warn("Unable to get task id from file name: " + filename + ". Using last component"
          + taskId + " as task id.");
    } else {
      taskId = m.group(1);
    }
    LOG.debug("TaskId for " + filename + " = " + taskId);
    return taskId;
  }

  public static String getFileNameFromDirName(String dirName) {
    int dirEnd = dirName.lastIndexOf(Path.SEPARATOR);
    if (dirEnd != -1) {
      return dirName.substring(dirEnd + 1);
    }
    return dirName;
  }

  /**
   * Replace the task id from the filename. It is assumed that the filename is derived from the
   * output of getTaskId
   *
   * @param filename
   *          filename to replace taskid "0_0" or "0_0.gz" by 33 to "33_0" or "33_0.gz"
   */
  public static String replaceTaskIdFromFilename(String filename, int bucketNum) {
    return replaceTaskIdFromFilename(filename, String.valueOf(bucketNum));
  }

  public static String replaceTaskIdFromFilename(String filename, String fileId) {
    String taskId = getTaskIdFromFilename(filename);
    String newTaskId = replaceTaskId(taskId, fileId);
    String ret = replaceTaskIdFromFilename(filename, taskId, newTaskId);
    return (ret);
  }

  /**
   * Replace taskId with input bucketNum. For example, if taskId is 000000 and bucketNum is 1,
   * return should be 000001; if taskId is (ds%3D1)000000 and bucketNum is 1, return should be
   * (ds%3D1)000001. This method is different from the replaceTaskId(String, String) method.
   * In this method, the pattern is in taskId.
   * @param taskId
   * @param bucketNum
   * @return
   */
  public static String replaceTaskId(String taskId, int bucketNum) {
    String bucketNumStr = String.valueOf(bucketNum);
    Matcher m = PREFIXED_TASK_ID_REGEX.matcher(taskId);
    if (!m.matches()) {
        LOG.warn("Unable to determine bucket number from task id: " + taskId + ". Using " +
            "task ID as bucket number.");
        return adjustBucketNumLen(bucketNumStr, taskId);
    } else {
      String adjustedBucketNum = adjustBucketNumLen(bucketNumStr, m.group(2));
      return (m.group(1) == null ? "" : m.group(1)) + adjustedBucketNum;
    }
  }

  /**
   * Returns strBucketNum with enough 0's prefixing the task ID portion of the String to make it
   * equal in length to taskId
   *
   * @param taskId - the taskId used as a template for length
   * @param strBucketNum - the bucket number of the output, may or may not be prefixed
   * @return
   */
  private static String replaceTaskId(String taskId, String strBucketNum) {
    Matcher m = PREFIXED_TASK_ID_REGEX.matcher(strBucketNum);
    if (!m.matches()) {
      LOG.warn("Unable to determine bucket number from file ID: " + strBucketNum + ". Using " +
          "file ID as bucket number.");
      return adjustBucketNumLen(strBucketNum, taskId);
    } else {
      String adjustedBucketNum = adjustBucketNumLen(m.group(2), taskId);
      return (m.group(1) == null ? "" : m.group(1)) + adjustedBucketNum;
    }
  }

  /**
   * Adds 0's to the beginning of bucketNum until bucketNum and taskId are the same length.
   *
   * @param bucketNum - the bucket number, should not be prefixed
   * @param taskId - the taskId used as a template for length
   * @return
   */
  private static String adjustBucketNumLen(String bucketNum, String taskId) {
    int bucketNumLen = bucketNum.length();
    int taskIdLen = taskId.length();
    StringBuilder s = new StringBuilder();
    for (int i = 0; i < taskIdLen - bucketNumLen; i++) {
      s.append("0");
    }
    s.append(bucketNum);
    return s.toString();
  }

  /**
   * Replace the oldTaskId appearing in the filename by the newTaskId. The string oldTaskId could
   * appear multiple times, we should only replace the last one.
   *
   * @param filename
   * @param oldTaskId
   * @param newTaskId
   * @return
   */
  private static String replaceTaskIdFromFilename(String filename, String oldTaskId,
      String newTaskId) {

    String[] spl = filename.split(oldTaskId);

    if ((spl.length == 0) || (spl.length == 1)) {
      return filename.replaceAll(oldTaskId, newTaskId);
    }

    StringBuilder snew = new StringBuilder();
    for (int idx = 0; idx < spl.length - 1; idx++) {
      if (idx > 0) {
        snew.append(oldTaskId);
      }
      snew.append(spl[idx]);
    }
    snew.append(newTaskId);
    snew.append(spl[spl.length - 1]);
    return snew.toString();
  }

  /**
   * returns null if path is not exist
   */
  public static FileStatus[] listStatusIfExists(Path path, FileSystem fs) throws IOException {
    try {
      return fs.listStatus(path, FileUtils.HIDDEN_FILES_PATH_FILTER);
    } catch (FileNotFoundException e) {
      // FS in hadoop 2.0 throws FNF instead of returning null
      return null;
    }
  }

  public static void mvFileToFinalPath(Path specPath, Configuration hconf,
      boolean success, Logger log, DynamicPartitionCtx dpCtx, FileSinkDesc conf,
      Reporter reporter) throws IOException,
      HiveException {

    FileSystem fs = specPath.getFileSystem(hconf);
    Path tmpPath = Utilities.toTempPath(specPath);
    Path taskTmpPath = Utilities.toTaskTempPath(specPath);
    if (success) {
      FileStatus[] statuses = HiveStatsUtils.getFileStatusRecurse(
          tmpPath, ((dpCtx == null) ? 1 : dpCtx.getNumDPCols()), fs);
      if(statuses != null && statuses.length > 0) {
        PerfLogger perfLogger = SessionState.getPerfLogger();
        perfLogger.PerfLogBegin("FileSinkOperator", "RemoveTempOrDuplicateFiles");
        // remove any tmp file or double-committed output files
        List<Path> emptyBuckets = Utilities.removeTempOrDuplicateFiles(fs, statuses, dpCtx, conf, hconf);
        perfLogger.PerfLogEnd("FileSinkOperator", "RemoveTempOrDuplicateFiles");
        // create empty buckets if necessary
        if (emptyBuckets.size() > 0) {
          perfLogger.PerfLogBegin("FileSinkOperator", "CreateEmptyBuckets");
          createEmptyBuckets(hconf, emptyBuckets, conf, reporter);
          perfLogger.PerfLogEnd("FileSinkOperator", "CreateEmptyBuckets");
        }
        // move to the file destination
<<<<<<< HEAD
        Utilities.LOG14535.info("Moving tmp dir: " + tmpPath + " to: " + specPath);
=======
        log.info("Moving tmp dir: " + tmpPath + " to: " + specPath);
        perfLogger.PerfLogBegin("FileSinkOperator", "RenameOrMoveFiles");
>>>>>>> 53531618
        Utilities.renameOrMoveFiles(fs, tmpPath, specPath);
        perfLogger.PerfLogEnd("FileSinkOperator", "RenameOrMoveFiles");
      }
    } else {
      Utilities.LOG14535.info("deleting tmpPath " + tmpPath);
      fs.delete(tmpPath, true);
    }
    Utilities.LOG14535.info("deleting taskTmpPath " + taskTmpPath);
    fs.delete(taskTmpPath, true);
  }


  /**
   * Check the existence of buckets according to bucket specification. Create empty buckets if
   * needed.
   *
   * @param hconf
   * @param paths A list of empty buckets to create
   * @param conf The definition of the FileSink.
   * @param reporter The mapreduce reporter object
   * @throws HiveException
   * @throws IOException
   */
  static void createEmptyBuckets(Configuration hconf, List<Path> paths,
      FileSinkDesc conf, Reporter reporter)
      throws HiveException, IOException {

    JobConf jc;
    if (hconf instanceof JobConf) {
      jc = new JobConf(hconf);
    } else {
      // test code path
      jc = new JobConf(hconf);
    }
    HiveOutputFormat<?, ?> hiveOutputFormat = null;
    Class<? extends Writable> outputClass = null;
    boolean isCompressed = conf.getCompressed();
    TableDesc tableInfo = conf.getTableInfo();
    try {
      Serializer serializer = (Serializer) tableInfo.getDeserializerClass().newInstance();
      serializer.initialize(null, tableInfo.getProperties());
      outputClass = serializer.getSerializedClass();
      hiveOutputFormat = HiveFileFormatUtils.getHiveOutputFormat(hconf, conf.getTableInfo());
    } catch (SerDeException e) {
      throw new HiveException(e);
    } catch (InstantiationException e) {
      throw new HiveException(e);
    } catch (IllegalAccessException e) {
      throw new HiveException(e);
    }

    for (Path path : paths) {
      Utilities.LOG14535.info("creating empty bucket for " + path);
      RecordWriter writer = HiveFileFormatUtils.getRecordWriter(
          jc, hiveOutputFormat, outputClass, isCompressed,
          tableInfo.getProperties(), path, reporter);
      writer.close(false);
      LOG.info("created empty bucket for enforcing bucketing at " + path);
    }
  }

  /**
   * Remove all temporary files and duplicate (double-committed) files from a given directory.
   */
  public static void removeTempOrDuplicateFiles(FileSystem fs, Path path) throws IOException {
    removeTempOrDuplicateFiles(fs, path, null,null,null);
  }

  public static List<Path> removeTempOrDuplicateFiles(FileSystem fs, Path path,
      DynamicPartitionCtx dpCtx, FileSinkDesc conf, Configuration hconf) throws IOException {
    if (path  == null) {
      return null;
    }
    FileStatus[] stats = HiveStatsUtils.getFileStatusRecurse(path,
        ((dpCtx == null) ? 1 : dpCtx.getNumDPCols()), fs);
    return removeTempOrDuplicateFiles(fs, stats, dpCtx, conf, hconf);
  }

  /**
   * Remove all temporary files and duplicate (double-committed) files from a given directory.
   *
   * @return a list of path names corresponding to should-be-created empty buckets.
   */
  public static List<Path> removeTempOrDuplicateFiles(FileSystem fs, FileStatus[] fileStats,
      DynamicPartitionCtx dpCtx, FileSinkDesc conf, Configuration hconf) throws IOException {
    if (fileStats == null) {
      return null;
    }

    List<Path> result = new ArrayList<Path>();
    HashMap<String, FileStatus> taskIDToFile = null;
    if (dpCtx != null) {
      FileStatus parts[] = fileStats;

      for (int i = 0; i < parts.length; ++i) {
        assert parts[i].isDir() : "dynamic partition " + parts[i].getPath()
            + " is not a directory";
        FileStatus[] items = fs.listStatus(parts[i].getPath());

        // remove empty directory since DP insert should not generate empty partitions.
        // empty directories could be generated by crashed Task/ScriptOperator
        if (items.length == 0) {
          if (!fs.delete(parts[i].getPath(), true)) {
            LOG.error("Cannot delete empty directory " + parts[i].getPath());
            throw new IOException("Cannot delete empty directory " + parts[i].getPath());
          }
        }

        taskIDToFile = removeTempOrDuplicateFiles(items, fs);
        // if the table is bucketed and enforce bucketing, we should check and generate all buckets
        if (dpCtx.getNumBuckets() > 0 && taskIDToFile != null && !"tez".equalsIgnoreCase(hconf.get(ConfVars.HIVE_EXECUTION_ENGINE.varname))) {
          // refresh the file list
          items = fs.listStatus(parts[i].getPath());
          // get the missing buckets and generate empty buckets
          String taskID1 = taskIDToFile.keySet().iterator().next();
          Path bucketPath = taskIDToFile.values().iterator().next().getPath();
          Utilities.LOG14535.info("Bucket path " + bucketPath);
          for (int j = 0; j < dpCtx.getNumBuckets(); ++j) {
            addBucketFileIfMissing(result, taskIDToFile, taskID1, bucketPath, j);
          }
        }
      }
    } else {
      FileStatus[] items = fileStats;
      if (items.length == 0) {
        return result;
      }
      taskIDToFile = removeTempOrDuplicateFiles(items, fs);
      if(taskIDToFile != null && taskIDToFile.size() > 0 && conf != null && conf.getTable() != null
          && (conf.getTable().getNumBuckets() > taskIDToFile.size()) && !"tez".equalsIgnoreCase(hconf.get(ConfVars.HIVE_EXECUTION_ENGINE.varname))) {
          // get the missing buckets and generate empty buckets for non-dynamic partition
        String taskID1 = taskIDToFile.keySet().iterator().next();
        Path bucketPath = taskIDToFile.values().iterator().next().getPath();
        Utilities.LOG14535.info("Bucket path " + bucketPath);
        for (int j = 0; j < conf.getTable().getNumBuckets(); ++j) {
          addBucketFileIfMissing(result, taskIDToFile, taskID1, bucketPath, j);
        }
      }
    }

    return result;
  }

  private static void addBucketFileIfMissing(List<Path> result,
      HashMap<String, FileStatus> taskIDToFile, String taskID1, Path bucketPath, int j) {
    // TODO# this will probably break with directories cause buckets would be above (or not?)
    String taskID2 = replaceTaskId(taskID1, j);
    if (!taskIDToFile.containsKey(taskID2)) {
      // create empty bucket, file name should be derived from taskID2
      URI bucketUri = bucketPath.toUri();
      String path2 = replaceTaskIdFromFilename(bucketUri.getPath().toString(), j);
      Utilities.LOG14535.info("Creating an empty bucket file " + path2);
      result.add(new Path(bucketUri.getScheme(), bucketUri.getAuthority(), path2));
    }
  }

  public static HashMap<String, FileStatus> removeTempOrDuplicateFiles(FileStatus[] items,
      FileSystem fs) throws IOException {

    if (items == null || fs == null) {
      return null;
    }

    HashMap<String, FileStatus> taskIdToFile = new HashMap<String, FileStatus>();

    for (FileStatus one : items) {
      if (isTempPath(one)) {
        Utilities.LOG14535.info("removeTempOrDuplicateFiles deleting " + one.getPath()/*, new Exception()*/);
        if (!fs.delete(one.getPath(), true)) {
          throw new IOException("Unable to delete tmp file: " + one.getPath());
        }
      } else {
        String taskId = getPrefixedTaskIdFromFilename(one.getPath().getName());
        Utilities.LOG14535.info("removeTempOrDuplicateFiles pondering " + one.getPath() + ", taskId " + taskId);

        FileStatus otherFile = taskIdToFile.get(taskId);
        if (otherFile == null) {
          taskIdToFile.put(taskId, one);
        } else {
          // Compare the file sizes of all the attempt files for the same task, the largest win
          // any attempt files could contain partial results (due to task failures or
          // speculative runs), but the largest should be the correct one since the result
          // of a successful run should never be smaller than a failed/speculative run.
          FileStatus toDelete = null;

          // "LOAD .. INTO" and "INSERT INTO" commands will generate files with
          // "_copy_x" suffix. These files are usually read by map tasks and the
          // task output gets written to some tmp path. The output file names will
          // be of format taskId_attemptId. The usual path for all these tasks is
          // srcPath -> taskTmpPath -> tmpPath -> finalPath.
          // But, MergeFileTask can move files directly from src path to final path
          // without copying it to tmp path. In such cases, different files with
          // "_copy_x" suffix will be identified as duplicates (change in value
          // of x is wrongly identified as attempt id) and will be deleted.
          // To avoid that we will ignore files with "_copy_x" suffix from duplicate
          // elimination.
          if (!isCopyFile(one.getPath().getName())) {
            if (otherFile.getLen() >= one.getLen()) {
              toDelete = one;
            } else {
              toDelete = otherFile;
              taskIdToFile.put(taskId, one);
            }
            long len1 = toDelete.getLen();
            long len2 = taskIdToFile.get(taskId).getLen();
            if (!fs.delete(toDelete.getPath(), true)) {
              throw new IOException(
                  "Unable to delete duplicate file: " + toDelete.getPath()
                      + ". Existing file: " +
                      taskIdToFile.get(taskId).getPath());
            } else {
              LOG.warn("Duplicate taskid file removed: " + toDelete.getPath() +
                  " with length "
                  + len1 + ". Existing file: " +
                  taskIdToFile.get(taskId).getPath() + " with length "
                  + len2);
            }
          } else {
            LOG.info(one.getPath() + " file identified as duplicate. This file is" +
                " not deleted as it has copySuffix.");
          }
        }
      }
    }
    return taskIdToFile;
  }

  public static boolean isCopyFile(String filename) {
    String taskId = filename;
    String copyFileSuffix = null;
    int dirEnd = filename.lastIndexOf(Path.SEPARATOR);
    if (dirEnd != -1) {
      taskId = filename.substring(dirEnd + 1);
    }
    Matcher m = COPY_FILE_NAME_TO_TASK_ID_REGEX.matcher(taskId);
    if (!m.matches()) {
      LOG.warn("Unable to verify if file name " + filename + " has _copy_ suffix.");
    } else {
      taskId = m.group(1);
      copyFileSuffix = m.group(4);
    }

    LOG.debug("Filename: " + filename + " TaskId: " + taskId + " CopySuffix: " + copyFileSuffix);
    if (taskId != null && copyFileSuffix != null) {
      return true;
    }

    return false;
  }

  public static String getBucketFileNameFromPathSubString(String bucketName) {
    try {
      return bucketName.split(COPY_KEYWORD)[0];
    } catch (Exception e) {
      e.printStackTrace();
      return bucketName;
    }
  }

  /* compute bucket id from from Split */
  public static int parseSplitBucket(InputSplit split) {
    if (split instanceof FileSplit) {
      return getBucketIdFromFile(((FileSplit) split).getPath().getName());
    }
    // cannot get this for combined splits
    return -1;
  }

  public static int getBucketIdFromFile(String bucketName) {
    Matcher m = PREFIXED_BUCKET_ID_REGEX.matcher(bucketName);
    if (m.matches()) {
      if (m.group(2).isEmpty()) {
        // all zeros
        return m.group(1).isEmpty() ? -1 : 0;
      }
      return Integer.parseInt(m.group(2));
    }
    // Check to see if the bucketName matches the pattern "bucket_([0-9]+).*"
    // This can happen in ACID cases when we have splits on delta files, where the filenames
    // are of the form delta_x_y/bucket_a.
    if (bucketName.startsWith(AcidUtils.BUCKET_PREFIX)) {
      m = AcidUtils.BUCKET_DIGIT_PATTERN.matcher(bucketName);
      if (m.find()) {
          return Integer.parseInt(m.group());
      }
      // Note that legacy bucket digit pattern are being ignored here.
    }
    return -1;
  }

  public static String getNameMessage(Exception e) {
    return e.getClass().getName() + "(" + e.getMessage() + ")";
  }

  public static String getResourceFiles(Configuration conf, SessionState.ResourceType t) {
    // fill in local files to be added to the task environment
    SessionState ss = SessionState.get();
    Set<String> files = (ss == null) ? null : ss.list_resource(t, null);
    if (files != null) {
      List<String> realFiles = new ArrayList<String>(files.size());
      for (String one : files) {
        try {
          String onefile = realFile(one, conf);
          if (onefile != null) {
            realFiles.add(realFile(one, conf));
          } else {
            LOG.warn("The file " + one + " does not exist.");
          }
        } catch (IOException e) {
          throw new RuntimeException("Cannot validate file " + one + "due to exception: "
              + e.getMessage(), e);
        }
      }
      return StringUtils.join(realFiles, ",");
    } else {
      return "";
    }
  }

  /**
   * get session specified class loader and get current class loader if fall
   *
   * @return
   */
  public static ClassLoader getSessionSpecifiedClassLoader() {
    SessionState state = SessionState.get();
    if (state == null || state.getConf() == null) {
      if (LOG.isDebugEnabled()) {
        LOG.debug("Hive Conf not found or Session not initiated, use thread based class loader instead");
      }
      return JavaUtils.getClassLoader();
    }
    ClassLoader sessionCL = state.getConf().getClassLoader();
    if (sessionCL != null) {
      if (LOG.isTraceEnabled()) {
        LOG.trace("Use session specified class loader");  //it's normal case
      }
      return sessionCL;
    }
    if (LOG.isDebugEnabled()) {
      LOG.debug("Session specified class loader not found, use thread based class loader");
    }
    return JavaUtils.getClassLoader();
  }

  public static void restoreSessionSpecifiedClassLoader(ClassLoader prev) {
    SessionState state = SessionState.get();
    if (state != null && state.getConf() != null) {
      ClassLoader current = state.getConf().getClassLoader();
      if (current != prev && JavaUtils.closeClassLoadersTo(current, prev)) {
        Thread.currentThread().setContextClassLoader(prev);
        state.getConf().setClassLoader(prev);
      }
    }
  }

  /**
   * Create a URL from a string representing a path to a local file.
   * The path string can be just a path, or can start with file:/, file:///
   * @param onestr  path string
   * @return
   */
  private static URL urlFromPathString(String onestr) {
    URL oneurl = null;
    try {
      if (StringUtils.indexOf(onestr, "file:/") == 0) {
        oneurl = new URL(onestr);
      } else {
        oneurl = new File(onestr).toURL();
      }
    } catch (Exception err) {
      LOG.error("Bad URL " + onestr + ", ignoring path");
    }
    return oneurl;
  }

  private static boolean useExistingClassLoader(ClassLoader cl) {
    if (!(cl instanceof UDFClassLoader)) {
      // Cannot use the same classloader if it is not an instance of {@code UDFClassLoader}
      return false;
    }
    final UDFClassLoader udfClassLoader = (UDFClassLoader) cl;
    if (udfClassLoader.isClosed()) {
      // The classloader may have been closed, Cannot add to the same instance
      return false;
    }
    return true;
  }

  /**
   * Add new elements to the classpath.
   *
   * @param newPaths
   *          Array of classpath elements
   */
  public static ClassLoader addToClassPath(ClassLoader cloader, String[] newPaths) {
    final URLClassLoader loader = (URLClassLoader) cloader;
    if (useExistingClassLoader(cloader)) {
      final UDFClassLoader udfClassLoader = (UDFClassLoader) loader;
      for (String path : newPaths) {
        udfClassLoader.addURL(urlFromPathString(path));
      }
      return udfClassLoader;
    } else {
      return createUDFClassLoader(loader, newPaths);
    }
  }

  public static ClassLoader createUDFClassLoader(URLClassLoader loader, String[] newPaths) {
    final Set<URL> curPathsSet = Sets.newHashSet(loader.getURLs());
    final List<URL> curPaths = Lists.newArrayList(curPathsSet);
    for (String onestr : newPaths) {
      final URL oneurl = urlFromPathString(onestr);
      if (oneurl != null && !curPathsSet.contains(oneurl)) {
        curPaths.add(oneurl);
      }
    }
    return new UDFClassLoader(curPaths.toArray(new URL[0]), loader);
  }

  /**
   * remove elements from the classpath.
   *
   * @param pathsToRemove
   *          Array of classpath elements
   */
  public static void removeFromClassPath(String[] pathsToRemove) throws IOException {
    Thread curThread = Thread.currentThread();
    URLClassLoader loader = (URLClassLoader) curThread.getContextClassLoader();
    Set<URL> newPath = new HashSet<URL>(Arrays.asList(loader.getURLs()));

    for (String onestr : pathsToRemove) {
      URL oneurl = urlFromPathString(onestr);
      if (oneurl != null) {
        newPath.remove(oneurl);
      }
    }
    JavaUtils.closeClassLoader(loader);
   // This loader is closed, remove it from cached registry loaders to avoid removing it again.
    Registry reg = SessionState.getRegistry();
    if(reg != null) {
      reg.removeFromUDFLoaders(loader);
    }

    loader = new UDFClassLoader(newPath.toArray(new URL[0]));
    curThread.setContextClassLoader(loader);
    SessionState.get().getConf().setClassLoader(loader);
  }

  public static String formatBinaryString(byte[] array, int start, int length) {
    StringBuilder sb = new StringBuilder();
    for (int i = start; i < start + length; i++) {
      sb.append("x");
      sb.append(array[i] < 0 ? array[i] + 256 : array[i] + 0);
    }
    return sb.toString();
  }

  public static List<String> getColumnNamesFromSortCols(List<Order> sortCols) {
    List<String> names = new ArrayList<String>();
    for (Order o : sortCols) {
      names.add(o.getCol());
    }
    return names;
  }

  public static List<String> getColumnNamesFromFieldSchema(List<FieldSchema> partCols) {
    List<String> names = new ArrayList<String>();
    for (FieldSchema o : partCols) {
      names.add(o.getName());
    }
    return names;
  }

  public static List<String> getInternalColumnNamesFromSignature(List<ColumnInfo> colInfos) {
    List<String> names = new ArrayList<String>();
    for (ColumnInfo ci : colInfos) {
      names.add(ci.getInternalName());
    }
    return names;
  }

  public static List<String> getColumnNames(Properties props) {
    List<String> names = new ArrayList<String>();
    String colNames = props.getProperty(serdeConstants.LIST_COLUMNS);
    String[] cols = colNames.trim().split(",");
    if (cols != null) {
      for (String col : cols) {
        if (col != null && !col.trim().equals("")) {
          names.add(col);
        }
      }
    }
    return names;
  }

  public static List<String> getColumnTypes(Properties props) {
    List<String> names = new ArrayList<String>();
    String colNames = props.getProperty(serdeConstants.LIST_COLUMN_TYPES);
    ArrayList<TypeInfo> cols = TypeInfoUtils.getTypeInfosFromTypeString(colNames);
    for (TypeInfo col : cols) {
      names.add(col.getTypeName());
    }
    return names;
  }

  /**
   * Extract db and table name from dbtable string, where db and table are separated by "."
   * If there is no db name part, set the current sessions default db
   * @param dbtable
   * @return String array with two elements, first is db name, second is table name
   * @throws HiveException
   */
  public static String[] getDbTableName(String dbtable) throws SemanticException {
    return getDbTableName(SessionState.get().getCurrentDatabase(), dbtable);
  }

  public static String[] getDbTableName(String defaultDb, String dbtable) throws SemanticException {
    if (dbtable == null) {
      return new String[2];
    }
    String[] names =  dbtable.split("\\.");
    switch (names.length) {
      case 2:
        return names;
      case 1:
        return new String [] {defaultDb, dbtable};
      default:
        throw new SemanticException(ErrorMsg.INVALID_TABLE_NAME, dbtable);
    }
  }

  /**
   * Accepts qualified name which is in the form of dbname.tablename and returns dbname from it
   *
   * @param dbTableName
   * @return dbname
   * @throws SemanticException input string is not qualified name
   */
  public static String getDatabaseName(String dbTableName) throws SemanticException {
    String[] split = dbTableName.split("\\.");
    if (split.length != 2) {
      throw new SemanticException(ErrorMsg.INVALID_TABLE_NAME, dbTableName);
    }
    return split[0];
  }

  /**
   * Accepts qualified name which is in the form of dbname.tablename and returns tablename from it
   *
   * @param dbTableName
   * @return tablename
   * @throws SemanticException input string is not qualified name
   */
  public static String getTableName(String dbTableName) throws SemanticException {
    String[] split = dbTableName.split("\\.");
    if (split.length != 2) {
      throw new SemanticException(ErrorMsg.INVALID_TABLE_NAME, dbTableName);
    }
    return split[1];
  }

  public static void validateColumnNames(List<String> colNames, List<String> checkCols)
      throws SemanticException {
    Iterator<String> checkColsIter = checkCols.iterator();
    while (checkColsIter.hasNext()) {
      String toCheck = checkColsIter.next();
      boolean found = false;
      Iterator<String> colNamesIter = colNames.iterator();
      while (colNamesIter.hasNext()) {
        String colName = colNamesIter.next();
        if (toCheck.equalsIgnoreCase(colName)) {
          found = true;
          break;
        }
      }
      if (!found) {
        throw new SemanticException(ErrorMsg.INVALID_COLUMN.getMsg());
      }
    }
  }

  /**
   * Gets the default notification interval to send progress updates to the tracker. Useful for
   * operators that may not output data for a while.
   *
   * @param hconf
   * @return the interval in milliseconds
   */
  public static int getDefaultNotificationInterval(Configuration hconf) {
    int notificationInterval;
    Integer expInterval = Integer.decode(hconf.get("mapred.tasktracker.expiry.interval"));

    if (expInterval != null) {
      notificationInterval = expInterval.intValue() / 2;
    } else {
      // 5 minutes
      notificationInterval = 5 * 60 * 1000;
    }
    return notificationInterval;
  }

  /**
   * Copies the storage handler properties configured for a table descriptor to a runtime job
   * configuration.
   *
   * @param tbl
   *          table descriptor from which to read
   *
   * @param job
   *          configuration which receives configured properties
   */
  public static void copyTableJobPropertiesToConf(TableDesc tbl, Configuration job) {
    Properties tblProperties = tbl.getProperties();
    for(String name: tblProperties.stringPropertyNames()) {
      if (job.get(name) == null) {
        String val = (String) tblProperties.get(name);
        if (val != null) {
          job.set(name, StringEscapeUtils.escapeJava(val));
        }
      }
    }
    Map<String, String> jobProperties = tbl.getJobProperties();
    if (jobProperties == null) {
      return;
    }
    for (Map.Entry<String, String> entry : jobProperties.entrySet()) {
      job.set(entry.getKey(), entry.getValue());
    }
  }

  /**
   * Copies the storage handler proeprites configured for a table descriptor to a runtime job
   * configuration.  This differs from {@link #copyTablePropertiesToConf(org.apache.hadoop.hive.ql.plan.TableDesc, org.apache.hadoop.mapred.JobConf)}
   * in that it does not allow parameters already set in the job to override the values from the
   * table.  This is important for setting the config up for reading,
   * as the job may already have values in it from another table.
   * @param tbl
   * @param job
   */
  public static void copyTablePropertiesToConf(TableDesc tbl, JobConf job) {
    Properties tblProperties = tbl.getProperties();
    for(String name: tblProperties.stringPropertyNames()) {
      String val = (String) tblProperties.get(name);
      if (val != null) {
        job.set(name, StringEscapeUtils.escapeJava(val));
      }
    }
    Map<String, String> jobProperties = tbl.getJobProperties();
    if (jobProperties == null) {
      return;
    }
    for (Map.Entry<String, String> entry : jobProperties.entrySet()) {
      job.set(entry.getKey(), entry.getValue());
    }
  }

  private static final Object INPUT_SUMMARY_LOCK = new Object();

  /**
   * Calculate the total size of input files.
   *
   * @param ctx
   *          the hadoop job context
   * @param work
   *          map reduce job plan
   * @param filter
   *          filter to apply to the input paths before calculating size
   * @return the summary of all the input paths.
   * @throws IOException
   */
  public static ContentSummary getInputSummary(final Context ctx, MapWork work, PathFilter filter)
      throws IOException {
    PerfLogger perfLogger = SessionState.getPerfLogger();
    perfLogger.PerfLogBegin(CLASS_NAME, PerfLogger.INPUT_SUMMARY);

    long[] summary = {0, 0, 0};

    final List<Path> pathNeedProcess = new ArrayList<>();

    // Since multiple threads could call this method concurrently, locking
    // this method will avoid number of threads out of control.
    synchronized (INPUT_SUMMARY_LOCK) {
      // For each input path, calculate the total size.
      for (Path path : work.getPathToAliases().keySet()) {
        Path p = path;

        if (filter != null && !filter.accept(p)) {
          continue;
        }

        ContentSummary cs = ctx.getCS(path);
        if (cs == null) {
          if (path == null) {
            continue;
          }
          pathNeedProcess.add(path);
        } else {
          summary[0] += cs.getLength();
          summary[1] += cs.getFileCount();
          summary[2] += cs.getDirectoryCount();
        }
      }

      // Process the case when name node call is needed
      final Map<String, ContentSummary> resultMap = new ConcurrentHashMap<String, ContentSummary>();
      ArrayList<Future<?>> results = new ArrayList<Future<?>>();
      final ThreadPoolExecutor executor;
      int maxThreads = ctx.getConf().getInt("mapred.dfsclient.parallelism.max", 0);
      if (pathNeedProcess.size() > 1 && maxThreads > 1) {
        int numExecutors = Math.min(pathNeedProcess.size(), maxThreads);
        LOG.info("Using " + numExecutors + " threads for getContentSummary");
        executor = new ThreadPoolExecutor(numExecutors, numExecutors, 60, TimeUnit.SECONDS,
            new LinkedBlockingQueue<Runnable>());
      } else {
        executor = null;
      }

      HiveInterruptCallback interrup = HiveInterruptUtils.add(new HiveInterruptCallback() {
        @Override
        public void interrupt() {
          for (Path path : pathNeedProcess) {
            try {
              path.getFileSystem(ctx.getConf()).close();
            } catch (IOException ignore) {
                LOG.debug("Failed to close filesystem", ignore);
            }
          }
          if (executor != null) {
            executor.shutdownNow();
          }
        }
      });
      try {
        Configuration conf = ctx.getConf();
        JobConf jobConf = new JobConf(conf);
        for (Path path : pathNeedProcess) {
          final Path p = path;
          final String pathStr = path.toString();
          // All threads share the same Configuration and JobConf based on the
          // assumption that they are thread safe if only read operations are
          // executed. It is not stated in Hadoop's javadoc, the sourcce codes
          // clearly showed that they made efforts for it and we believe it is
          // thread safe. Will revisit this piece of codes if we find the assumption
          // is not correct.
          final Configuration myConf = conf;
          final JobConf myJobConf = jobConf;
          final Map<String, Operator<?>> aliasToWork = work.getAliasToWork();
          final Map<Path, ArrayList<String>> pathToAlias = work.getPathToAliases();
          final PartitionDesc partDesc = work.getPathToPartitionInfo().get(p);
          Runnable r = new Runnable() {
            @Override
            public void run() {
              try {
                Class<? extends InputFormat> inputFormatCls = partDesc
                    .getInputFileFormatClass();
                InputFormat inputFormatObj = HiveInputFormat.getInputFormatFromCache(
                    inputFormatCls, myJobConf);
                if (inputFormatObj instanceof ContentSummaryInputFormat) {
                  ContentSummaryInputFormat cs = (ContentSummaryInputFormat) inputFormatObj;
                  resultMap.put(pathStr, cs.getContentSummary(p, myJobConf));
                  return;
                }
                HiveStorageHandler handler = HiveUtils.getStorageHandler(myConf,
                    SerDeUtils.createOverlayedProperties(
                        partDesc.getTableDesc().getProperties(),
                        partDesc.getProperties())
                        .getProperty(hive_metastoreConstants.META_TABLE_STORAGE));
                if (handler instanceof InputEstimator) {
                  long total = 0;
                  TableDesc tableDesc = partDesc.getTableDesc();
                  InputEstimator estimator = (InputEstimator) handler;
                  for (String alias : HiveFileFormatUtils.doGetAliasesFromPath(pathToAlias, p)) {
                    JobConf jobConf = new JobConf(myJobConf);
                    TableScanOperator scanOp = (TableScanOperator) aliasToWork.get(alias);
                    Utilities.setColumnNameList(jobConf, scanOp, true);
                    Utilities.setColumnTypeList(jobConf, scanOp, true);
                    PlanUtils.configureInputJobPropertiesForStorageHandler(tableDesc);
                    Utilities.copyTableJobPropertiesToConf(tableDesc, jobConf);
                    total += estimator.estimate(myJobConf, scanOp, -1).getTotalLength();
                  }
                  resultMap.put(pathStr, new ContentSummary(total, -1, -1));
                }
                // todo: should nullify summary for non-native tables,
                // not to be selected as a mapjoin target
                FileSystem fs = p.getFileSystem(myConf);
                resultMap.put(pathStr, fs.getContentSummary(p));
              } catch (Exception e) {
                // We safely ignore this exception for summary data.
                // We don't update the cache to protect it from polluting other
                // usages. The worst case is that IOException will always be
                // retried for another getInputSummary(), which is fine as
                // IOException is not considered as a common case.
                LOG.info("Cannot get size of " + pathStr + ". Safely ignored.");
              }
            }
          };

          if (executor == null) {
            r.run();
          } else {
            Future<?> result = executor.submit(r);
            results.add(result);
          }
        }

        if (executor != null) {
          for (Future<?> result : results) {
            boolean executorDone = false;
            do {
              try {
                result.get();
                executorDone = true;
              } catch (InterruptedException e) {
                LOG.info("Interrupted when waiting threads: ", e);
                Thread.currentThread().interrupt();
                break;
              } catch (ExecutionException e) {
                throw new IOException(e);
              }
            } while (!executorDone);
          }
          executor.shutdown();
        }
        HiveInterruptUtils.checkInterrupted();
        for (Map.Entry<String, ContentSummary> entry : resultMap.entrySet()) {
          ContentSummary cs = entry.getValue();

          summary[0] += cs.getLength();
          summary[1] += cs.getFileCount();
          summary[2] += cs.getDirectoryCount();

          ctx.addCS(entry.getKey(), cs);
          LOG.info("Cache Content Summary for " + entry.getKey() + " length: " + cs.getLength()
              + " file count: "
              + cs.getFileCount() + " directory count: " + cs.getDirectoryCount());
        }

        perfLogger.PerfLogEnd(CLASS_NAME, PerfLogger.INPUT_SUMMARY);
        return new ContentSummary(summary[0], summary[1], summary[2]);
      } finally {
        HiveInterruptUtils.remove(interrup);
      }
    }
  }

  public static long sumOf(Map<String, Long> aliasToSize, Set<String> aliases) {
    return sumOfExcept(aliasToSize, aliases, null);
  }

  // return sum of lengths except some aliases. returns -1 if any of other alias is unknown
  public static long sumOfExcept(Map<String, Long> aliasToSize,
      Set<String> aliases, Set<String> excepts) {
    long total = 0;
    for (String alias : aliases) {
      if (excepts != null && excepts.contains(alias)) {
        continue;
      }
      Long size = aliasToSize.get(alias);
      if (size == null) {
        return -1;
      }
      total += size;
    }
    return total;
  }

  public static boolean isEmptyPath(JobConf job, Path dirPath, Context ctx)
      throws Exception {
    if (ctx != null) {
      ContentSummary cs = ctx.getCS(dirPath);
      if (cs != null) {
        LOG.info("Content Summary " + dirPath + "length: " + cs.getLength() + " num files: "
            + cs.getFileCount() + " num directories: " + cs.getDirectoryCount());
        return (cs.getLength() == 0 && cs.getFileCount() == 0 && cs.getDirectoryCount() <= 1);
      } else {
        LOG.info("Content Summary not cached for " + dirPath);
      }
    }
    return isEmptyPath(job, dirPath);
  }

  public static boolean isEmptyPath(JobConf job, Path dirPath) throws Exception {
    FileSystem inpFs = dirPath.getFileSystem(job);
    try {
      FileStatus[] fStats = inpFs.listStatus(dirPath, FileUtils.HIDDEN_FILES_PATH_FILTER);
      if (fStats.length > 0) {
        return false;
      }
    } catch(FileNotFoundException fnf) {
      return true;
    }
    return true;
  }

  public static List<TezTask> getTezTasks(List<Task<? extends Serializable>> tasks) {
    List<TezTask> tezTasks = new ArrayList<TezTask>();
    if (tasks != null) {
      getTezTasks(tasks, tezTasks);
    }
    return tezTasks;
  }

  private static void getTezTasks(List<Task<? extends Serializable>> tasks, List<TezTask> tezTasks) {
    for (Task<? extends Serializable> task : tasks) {
      if (task instanceof TezTask && !tezTasks.contains(task)) {
        tezTasks.add((TezTask) task);
      }

      if (task.getDependentTasks() != null) {
        getTezTasks(task.getDependentTasks(), tezTasks);
      }
    }
  }

  public static List<SparkTask> getSparkTasks(List<Task<? extends Serializable>> tasks) {
    List<SparkTask> sparkTasks = new ArrayList<SparkTask>();
    if (tasks != null) {
      getSparkTasks(tasks, sparkTasks);
    }
    return sparkTasks;
  }

  private static void getSparkTasks(List<Task<? extends Serializable>> tasks,
    List<SparkTask> sparkTasks) {
    for (Task<? extends Serializable> task : tasks) {
      if (task instanceof SparkTask && !sparkTasks.contains(task)) {
        sparkTasks.add((SparkTask) task);
      }

      if (task.getDependentTasks() != null) {
        getSparkTasks(task.getDependentTasks(), sparkTasks);
      }
    }
  }

  public static List<ExecDriver> getMRTasks(List<Task<? extends Serializable>> tasks) {
    List<ExecDriver> mrTasks = new ArrayList<ExecDriver>();
    if (tasks != null) {
      getMRTasks(tasks, mrTasks);
    }
    return mrTasks;
  }

  private static void getMRTasks(List<Task<? extends Serializable>> tasks, List<ExecDriver> mrTasks) {
    for (Task<? extends Serializable> task : tasks) {
      if (task instanceof ExecDriver && !mrTasks.contains(task)) {
        mrTasks.add((ExecDriver) task);
      }

      if (task.getDependentTasks() != null) {
        getMRTasks(task.getDependentTasks(), mrTasks);
      }
    }
  }

  /**
   * Construct a list of full partition spec from Dynamic Partition Context and the directory names
   * corresponding to these dynamic partitions.
   */
  public static List<LinkedHashMap<String, String>> getFullDPSpecs(Configuration conf,
      DynamicPartitionCtx dpCtx) throws HiveException {

    try {
      Path loadPath = dpCtx.getRootPath();
      FileSystem fs = loadPath.getFileSystem(conf);
      int numDPCols = dpCtx.getNumDPCols();
      FileStatus[] status = HiveStatsUtils.getFileStatusRecurse(loadPath, numDPCols, fs);

      if (status.length == 0) {
        LOG.warn("No partition is generated by dynamic partitioning");
        return null;
      }

      // partial partition specification
      Map<String, String> partSpec = dpCtx.getPartSpec();

      // list of full partition specification
      List<LinkedHashMap<String, String>> fullPartSpecs = new ArrayList<LinkedHashMap<String, String>>();

      // for each dynamically created DP directory, construct a full partition spec
      // and load the partition based on that
      for (int i = 0; i < status.length; ++i) {
        // get the dynamically created directory
        Path partPath = status[i].getPath();
        assert fs.getFileStatus(partPath).isDir() : "partitions " + partPath
            + " is not a directory !";

        // generate a full partition specification
        LinkedHashMap<String, String> fullPartSpec = new LinkedHashMap<String, String>(partSpec);
        Warehouse.makeSpecFromName(fullPartSpec, partPath);
        fullPartSpecs.add(fullPartSpec);
      }
      return fullPartSpecs;
    } catch (IOException e) {
      throw new HiveException(e);
    }
  }

  public static StatsPublisher getStatsPublisher(JobConf jc) {
    StatsFactory factory = StatsFactory.newFactory(jc);
    return factory == null ? null : factory.getStatsPublisher();
  }

  public static String join(String... elements) {
    StringBuilder builder = new StringBuilder();
    for (String element : elements) {
      if (element == null || element.isEmpty()) {
        continue;
      }
      builder.append(element);
      if (!element.endsWith(Path.SEPARATOR)) {
        builder.append(Path.SEPARATOR);
      }
    }
    return builder.toString();
  }

  public static void setColumnNameList(JobConf jobConf, RowSchema rowSchema) {
    setColumnNameList(jobConf, rowSchema, false);
  }

  public static void setColumnNameList(JobConf jobConf, RowSchema rowSchema, boolean excludeVCs) {
    if (rowSchema == null) {
      return;
    }
    StringBuilder columnNames = new StringBuilder();
    for (ColumnInfo colInfo : rowSchema.getSignature()) {
      if (excludeVCs && colInfo.getIsVirtualCol()) {
        continue;
      }
      if (columnNames.length() > 0) {
        columnNames.append(",");
      }
      columnNames.append(colInfo.getInternalName());
    }
    String columnNamesString = columnNames.toString();
    jobConf.set(serdeConstants.LIST_COLUMNS, columnNamesString);
  }

  public static void setColumnNameList(JobConf jobConf, Operator op) {
    setColumnNameList(jobConf, op, false);
  }

  public static void setColumnNameList(JobConf jobConf, Operator op, boolean excludeVCs) {
    RowSchema rowSchema = op.getSchema();
    setColumnNameList(jobConf, rowSchema, excludeVCs);
  }

  public static void setColumnTypeList(JobConf jobConf, RowSchema rowSchema) {
    setColumnTypeList(jobConf, rowSchema, false);
  }

  public static void setColumnTypeList(JobConf jobConf, RowSchema rowSchema, boolean excludeVCs) {
    if (rowSchema == null) {
      return;
    }
    StringBuilder columnTypes = new StringBuilder();
    for (ColumnInfo colInfo : rowSchema.getSignature()) {
      if (excludeVCs && colInfo.getIsVirtualCol()) {
        continue;
      }
      if (columnTypes.length() > 0) {
        columnTypes.append(",");
      }
      columnTypes.append(colInfo.getTypeName());
    }
    String columnTypesString = columnTypes.toString();
    jobConf.set(serdeConstants.LIST_COLUMN_TYPES, columnTypesString);
  }

  public static void setColumnTypeList(JobConf jobConf, Operator op) {
    setColumnTypeList(jobConf, op, false);
  }

  public static void setColumnTypeList(JobConf jobConf, Operator op, boolean excludeVCs) {
    RowSchema rowSchema = op.getSchema();
    setColumnTypeList(jobConf, rowSchema, excludeVCs);
  }

  public static String suffix = ".hashtable";

  public static Path generatePath(Path basePath, String dumpFilePrefix,
      Byte tag, String bigBucketFileName) {
    return new Path(basePath, "MapJoin-" + dumpFilePrefix + tag +
      "-" + bigBucketFileName + suffix);
  }

  public static String generateFileName(Byte tag, String bigBucketFileName) {
    String fileName = new String("MapJoin-" + tag + "-" + bigBucketFileName + suffix);
    return fileName;
  }

  public static Path generateTmpPath(Path basePath, String id) {
    return new Path(basePath, "HashTable-" + id);
  }

  public static Path generateTarPath(Path basePath, String filename) {
    return new Path(basePath, filename + ".tar.gz");
  }

  public static String generateTarFileName(String name) {
    return name + ".tar.gz";
  }

  public static String generatePath(Path baseURI, String filename) {
    String path = new String(baseURI + Path.SEPARATOR + filename);
    return path;
  }

  public static String now() {
    Calendar cal = Calendar.getInstance();
    SimpleDateFormat sdf = new SimpleDateFormat("yyyy-MM-dd HH:mm:ss");
    return sdf.format(cal.getTime());
  }

  public static double showTime(long time) {
    double result = (double) time / (double) 1000;
    return result;
  }

  /**
   * The check here is kind of not clean. It first use a for loop to go through
   * all input formats, and choose the ones that extend ReworkMapredInputFormat
   * to a set. And finally go through the ReworkMapredInputFormat set, and call
   * rework for each one.
   *
   * Technically all these can be avoided if all Hive's input formats can share
   * a same interface. As in today's hive and Hadoop, it is not possible because
   * a lot of Hive's input formats are in Hadoop's code. And most of Hadoop's
   * input formats just extend InputFormat interface.
   *
   * @param task
   * @param reworkMapredWork
   * @param conf
   * @throws SemanticException
   */
  public static void reworkMapRedWork(Task<? extends Serializable> task,
      boolean reworkMapredWork, HiveConf conf) throws SemanticException {
    if (reworkMapredWork && (task instanceof MapRedTask)) {
      try {
        MapredWork mapredWork = ((MapRedTask) task).getWork();
        Set<Class<? extends InputFormat>> reworkInputFormats = new HashSet<Class<? extends InputFormat>>();
        for (PartitionDesc part : mapredWork.getMapWork().getPathToPartitionInfo().values()) {
          Class<? extends InputFormat> inputFormatCls = part
              .getInputFileFormatClass();
          if (ReworkMapredInputFormat.class.isAssignableFrom(inputFormatCls)) {
            reworkInputFormats.add(inputFormatCls);
          }
        }

        if (reworkInputFormats.size() > 0) {
          for (Class<? extends InputFormat> inputFormatCls : reworkInputFormats) {
            ReworkMapredInputFormat inst = (ReworkMapredInputFormat) ReflectionUtil
                .newInstance(inputFormatCls, null);
            inst.rework(conf, mapredWork);
          }
        }
      } catch (IOException e) {
        throw new SemanticException(e);
      }
    }
  }

  public static class SQLCommand<T> {
    public T run(PreparedStatement stmt) throws SQLException {
      return null;
    }
  }

  /**
   * Retry SQL execution with random backoff (same as the one implemented in HDFS-767).
   * This function only retries when the SQL query throws a SQLTransientException (which
   * might be able to succeed with a simple retry). It doesn't retry when the exception
   * is a SQLRecoverableException or SQLNonTransientException. For SQLRecoverableException
   * the caller needs to reconnect to the database and restart the whole transaction.
   *
   * @param cmd the SQL command
   * @param stmt the prepared statement of SQL.
   * @param baseWindow  The base time window (in milliseconds) before the next retry.
   * see {@link #getRandomWaitTime} for details.
   * @param maxRetries the maximum # of retries when getting a SQLTransientException.
   * @throws SQLException throws SQLRecoverableException or SQLNonTransientException the
   * first time it is caught, or SQLTransientException when the maxRetries has reached.
   */
  public static <T> T executeWithRetry(SQLCommand<T> cmd, PreparedStatement stmt,
      long baseWindow, int maxRetries)  throws SQLException {

    Random r = new Random();
    T result = null;

    // retry with # of maxRetries before throwing exception
    for (int failures = 0; ; failures++) {
      try {
        result = cmd.run(stmt);
        return result;
      } catch (SQLTransientException e) {
        LOG.warn("Failure and retry #" + failures +  " with exception " + e.getMessage());
        if (failures >= maxRetries) {
          throw e;
        }
        long waitTime = getRandomWaitTime(baseWindow, failures, r);
        try {
          Thread.sleep(waitTime);
        } catch (InterruptedException iex) {
         }
      } catch (SQLException e) {
        // throw other types of SQLExceptions (SQLNonTransientException / SQLRecoverableException)
        throw e;
      }
    }
  }

  /**
   * Retry connecting to a database with random backoff (same as the one implemented in HDFS-767).
   * This function only retries when the SQL query throws a SQLTransientException (which
   * might be able to succeed with a simple retry). It doesn't retry when the exception
   * is a SQLRecoverableException or SQLNonTransientException. For SQLRecoverableException
   * the caller needs to reconnect to the database and restart the whole transaction.
   *
   * @param connectionString the JDBC connection string.
   * @param waitWindow  The base time window (in milliseconds) before the next retry.
   * see {@link #getRandomWaitTime} for details.
   * @param maxRetries the maximum # of retries when getting a SQLTransientException.
   * @throws SQLException throws SQLRecoverableException or SQLNonTransientException the
   * first time it is caught, or SQLTransientException when the maxRetries has reached.
   */
  public static Connection connectWithRetry(String connectionString,
      long waitWindow, int maxRetries) throws SQLException {

    Random r = new Random();

    // retry with # of maxRetries before throwing exception
    for (int failures = 0; ; failures++) {
      try {
        Connection conn = DriverManager.getConnection(connectionString);
        return conn;
      } catch (SQLTransientException e) {
        if (failures >= maxRetries) {
          LOG.error("Error during JDBC connection. " + e);
          throw e;
        }
        long waitTime = Utilities.getRandomWaitTime(waitWindow, failures, r);
        try {
          Thread.sleep(waitTime);
        } catch (InterruptedException e1) {
        }
      } catch (SQLException e) {
        // just throw other types (SQLNonTransientException / SQLRecoverableException)
        throw e;
      }
    }
  }

  /**
   * Retry preparing a SQL statement with random backoff (same as the one implemented in HDFS-767).
   * This function only retries when the SQL query throws a SQLTransientException (which
   * might be able to succeed with a simple retry). It doesn't retry when the exception
   * is a SQLRecoverableException or SQLNonTransientException. For SQLRecoverableException
   * the caller needs to reconnect to the database and restart the whole transaction.
   *
   * @param conn a JDBC connection.
   * @param stmt the SQL statement to be prepared.
   * @param waitWindow  The base time window (in milliseconds) before the next retry.
   * see {@link #getRandomWaitTime} for details.
   * @param maxRetries the maximum # of retries when getting a SQLTransientException.
   * @throws SQLException throws SQLRecoverableException or SQLNonTransientException the
   * first time it is caught, or SQLTransientException when the maxRetries has reached.
   */
  public static PreparedStatement prepareWithRetry(Connection conn, String stmt,
      long waitWindow, int maxRetries) throws SQLException {

    Random r = new Random();

    // retry with # of maxRetries before throwing exception
    for (int failures = 0; ; failures++) {
      try {
        return conn.prepareStatement(stmt);
      } catch (SQLTransientException e) {
        if (failures >= maxRetries) {
          LOG.error("Error preparing JDBC Statement " + stmt + " :" + e);
          throw e;
        }
        long waitTime = Utilities.getRandomWaitTime(waitWindow, failures, r);
        try {
          Thread.sleep(waitTime);
        } catch (InterruptedException e1) {
        }
      } catch (SQLException e) {
        // just throw other types (SQLNonTransientException / SQLRecoverableException)
        throw e;
      }
    }
  }

  public static void setQueryTimeout(java.sql.Statement stmt, int timeout) throws SQLException {
    if (timeout < 0) {
      LOG.info("Invalid query timeout " + timeout);
      return;
    }
    try {
      stmt.setQueryTimeout(timeout);
    } catch (SQLException e) {
      String message = e.getMessage() == null ? null : e.getMessage().toLowerCase();
      if (e instanceof SQLFeatureNotSupportedException ||
         (message != null && (message.contains("implemented") || message.contains("supported")))) {
        LOG.info("setQueryTimeout is not supported");
        return;
      }
      throw e;
    }
  }

  /**
   * Introducing a random factor to the wait time before another retry.
   * The wait time is dependent on # of failures and a random factor.
   * At the first time of getting an exception , the wait time
   * is a random number between 0..baseWindow msec. If the first retry
   * still fails, we will wait baseWindow msec grace period before the 2nd retry.
   * Also at the second retry, the waiting window is expanded to 2*baseWindow msec
   * alleviating the request rate from the server. Similarly the 3rd retry
   * will wait 2*baseWindow msec. grace period before retry and the waiting window is
   * expanded to 3*baseWindow msec and so on.
   * @param baseWindow the base waiting window.
   * @param failures number of failures so far.
   * @param r a random generator.
   * @return number of milliseconds for the next wait time.
   */
  public static long getRandomWaitTime(long baseWindow, int failures, Random r) {
    return (long) (
          baseWindow * failures +     // grace period for the last round of attempt
          baseWindow * (failures + 1) * r.nextDouble()); // expanding time window for each failure
  }

  public static final char sqlEscapeChar = '\\';

  /**
   * Escape the '_', '%', as well as the escape characters inside the string key.
   * @param key the string that will be used for the SQL LIKE operator.
   * @return a string with escaped '_' and '%'.
   */
  public static String escapeSqlLike(String key) {
    StringBuilder sb = new StringBuilder(key.length());
    for (char c: key.toCharArray()) {
      switch(c) {
      case '_':
      case '%':
      case sqlEscapeChar:
        sb.append(sqlEscapeChar);
        // fall through
      default:
        sb.append(c);
        break;
      }
    }
    return sb.toString();
  }

  /**
   * Format number of milliseconds to strings
   *
   * @param msec milliseconds
   * @return a formatted string like "x days y hours z minutes a seconds b msec"
   */
  public static String formatMsecToStr(long msec) {
    long day = -1, hour = -1, minute = -1, second = -1;
    long ms = msec % 1000;
    long timeLeft = msec / 1000;
    if (timeLeft > 0) {
      second = timeLeft % 60;
      timeLeft /= 60;
      if (timeLeft > 0) {
        minute = timeLeft % 60;
        timeLeft /= 60;
        if (timeLeft > 0) {
          hour = timeLeft % 24;
          day = timeLeft / 24;
        }
      }
    }
    StringBuilder sb = new StringBuilder();
    if (day != -1) {
      sb.append(day + " days ");
    }
    if (hour != -1) {
      sb.append(hour + " hours ");
    }
    if (minute != -1) {
      sb.append(minute + " minutes ");
    }
    if (second != -1) {
      sb.append(second + " seconds ");
    }
    sb.append(ms + " msec");

    return sb.toString();
  }

  /**
   * Estimate the number of reducers needed for this job, based on job input,
   * and configuration parameters.
   *
   * The output of this method should only be used if the output of this
   * MapRedTask is not being used to populate a bucketed table and the user
   * has not specified the number of reducers to use.
   *
   * @return the number of reducers.
   */
  public static int estimateNumberOfReducers(HiveConf conf, ContentSummary inputSummary,
                                             MapWork work, boolean finalMapRed) throws IOException {
    long bytesPerReducer = conf.getLongVar(HiveConf.ConfVars.BYTESPERREDUCER);
    int maxReducers = conf.getIntVar(HiveConf.ConfVars.MAXREDUCERS);

    double samplePercentage = getHighestSamplePercentage(work);
    long totalInputFileSize = getTotalInputFileSize(inputSummary, work, samplePercentage);

    // if all inputs are sampled, we should shrink the size of reducers accordingly.
    if (totalInputFileSize != inputSummary.getLength()) {
      LOG.info("BytesPerReducer=" + bytesPerReducer + " maxReducers="
          + maxReducers + " estimated totalInputFileSize=" + totalInputFileSize);
    } else {
      LOG.info("BytesPerReducer=" + bytesPerReducer + " maxReducers="
        + maxReducers + " totalInputFileSize=" + totalInputFileSize);
    }

    // If this map reduce job writes final data to a table and bucketing is being inferred,
    // and the user has configured Hive to do this, make sure the number of reducers is a
    // power of two
    boolean powersOfTwo = conf.getBoolVar(HiveConf.ConfVars.HIVE_INFER_BUCKET_SORT_NUM_BUCKETS_POWER_TWO) &&
        finalMapRed && !work.getBucketedColsByDirectory().isEmpty();

    return estimateReducers(totalInputFileSize, bytesPerReducer, maxReducers, powersOfTwo);
  }

  public static int estimateReducers(long totalInputFileSize, long bytesPerReducer,
      int maxReducers, boolean powersOfTwo) {
    double bytes = Math.max(totalInputFileSize, bytesPerReducer);
    int reducers = (int) Math.ceil(bytes / bytesPerReducer);
    reducers = Math.max(1, reducers);
    reducers = Math.min(maxReducers, reducers);

    int reducersLog = (int)(Math.log(reducers) / Math.log(2)) + 1;
    int reducersPowerTwo = (int)Math.pow(2, reducersLog);

    if (powersOfTwo) {
      // If the original number of reducers was a power of two, use that
      if (reducersPowerTwo / 2 == reducers) {
        // nothing to do
      } else if (reducersPowerTwo > maxReducers) {
        // If the next power of two greater than the original number of reducers is greater
        // than the max number of reducers, use the preceding power of two, which is strictly
        // less than the original number of reducers and hence the max
        reducers = reducersPowerTwo / 2;
      } else {
        // Otherwise use the smallest power of two greater than the original number of reducers
        reducers = reducersPowerTwo;
      }
    }
    return reducers;
  }

  /**
   * Computes the total input file size. If block sampling was used it will scale this
   * value by the highest sample percentage (as an estimate for input).
   *
   * @param inputSummary
   * @param work
   * @param highestSamplePercentage
   * @return estimated total input size for job
   */
  public static long getTotalInputFileSize (ContentSummary inputSummary, MapWork work,
      double highestSamplePercentage) {
    long totalInputFileSize = inputSummary.getLength();
    if (work.getNameToSplitSample() == null || work.getNameToSplitSample().isEmpty()) {
      // If percentage block sampling wasn't used, we don't need to do any estimation
      return totalInputFileSize;
    }

    if (highestSamplePercentage >= 0) {
      totalInputFileSize = Math.min((long) (totalInputFileSize * (highestSamplePercentage / 100D))
          , totalInputFileSize);
    }
    return totalInputFileSize;
  }

  /**
   * Computes the total number of input files. If block sampling was used it will scale this
   * value by the highest sample percentage (as an estimate for # input files).
   *
   * @param inputSummary
   * @param work
   * @param highestSamplePercentage
   * @return
   */
  public static long getTotalInputNumFiles (ContentSummary inputSummary, MapWork work,
      double highestSamplePercentage) {
    long totalInputNumFiles = inputSummary.getFileCount();
    if (work.getNameToSplitSample() == null || work.getNameToSplitSample().isEmpty()) {
      // If percentage block sampling wasn't used, we don't need to do any estimation
      return totalInputNumFiles;
    }

    if (highestSamplePercentage >= 0) {
      totalInputNumFiles = Math.min((long) (totalInputNumFiles * (highestSamplePercentage / 100D))
          , totalInputNumFiles);
    }
    return totalInputNumFiles;
  }

  /**
   * Returns the highest sample percentage of any alias in the given MapWork
   */
  public static double getHighestSamplePercentage (MapWork work) {
    double highestSamplePercentage = 0;
    for (String alias : work.getAliasToWork().keySet()) {
      if (work.getNameToSplitSample().containsKey(alias)) {
        Double rate = work.getNameToSplitSample().get(alias).getPercent();
        if (rate != null && rate > highestSamplePercentage) {
          highestSamplePercentage = rate;
        }
      } else {
        highestSamplePercentage = -1;
        break;
      }
    }

    return highestSamplePercentage;
  }

  /**
   * On Tez we're not creating dummy files when getting/setting input paths.
   * We let Tez handle the situation. We're also setting the paths in the AM
   * so we don't want to depend on scratch dir and context.
   */
  public static List<Path> getInputPathsTez(JobConf job, MapWork work) throws Exception {
    String scratchDir = job.get(DagUtils.TEZ_TMP_DIR_KEY);

    List<Path> paths = getInputPaths(job, work, new Path(scratchDir), null, true);

    return paths;
  }

  /**
   * Computes a list of all input paths needed to compute the given MapWork. All aliases
   * are considered and a merged list of input paths is returned. If any input path points
   * to an empty table or partition a dummy file in the scratch dir is instead created and
   * added to the list. This is needed to avoid special casing the operator pipeline for
   * these cases.
   *
   * @param job JobConf used to run the job
   * @param work MapWork encapsulating the info about the task
   * @param hiveScratchDir The tmp dir used to create dummy files if needed
   * @param ctx Context object
   * @return List of paths to process for the given MapWork
   * @throws Exception
   */
  public static List<Path> getInputPaths(JobConf job, MapWork work, Path hiveScratchDir,
      Context ctx, boolean skipDummy) throws Exception {

    Set<Path> pathsProcessed = new HashSet<Path>();
    List<Path> pathsToAdd = new LinkedList<Path>();
    // AliasToWork contains all the aliases
    for (String alias : work.getAliasToWork().keySet()) {
      LOG.info("Processing alias " + alias);

      // The alias may not have any path
      Path path = null;
      for (Map.Entry<Path, ArrayList<String>> e : work.getPathToAliases().entrySet()) {
        Path file = e.getKey();
        List<String> aliases = e.getValue();
        if (aliases.contains(alias)) {
          path = file;

          // Multiple aliases can point to the same path - it should be
          // processed only once
          if (pathsProcessed.contains(path)) {
            continue;
          }

          pathsProcessed.add(path);

          LOG.info("Adding input file " + path);
          if (!skipDummy
              && isEmptyPath(job, path, ctx)) {
            path = createDummyFileForEmptyPartition(path, job, work,
                 hiveScratchDir);

          }
          pathsToAdd.add(path);
        }
      }

      // If the query references non-existent partitions
      // We need to add a empty file, it is not acceptable to change the
      // operator tree
      // Consider the query:
      // select * from (select count(1) from T union all select count(1) from
      // T2) x;
      // If T is empty and T2 contains 100 rows, the user expects: 0, 100 (2
      // rows)
      if (path == null && !skipDummy) {
        path = createDummyFileForEmptyTable(job, work, hiveScratchDir, alias);
        pathsToAdd.add(path);
      }
    }
    return pathsToAdd;
  }

  @SuppressWarnings({"rawtypes", "unchecked"})
  private static Path createEmptyFile(Path hiveScratchDir,
      HiveOutputFormat outFileFormat, JobConf job,
      Properties props, boolean dummyRow)
          throws IOException, InstantiationException, IllegalAccessException {

    // create a dummy empty file in a new directory
    String newDir = hiveScratchDir + Path.SEPARATOR + UUID.randomUUID().toString();
    Path newPath = new Path(newDir);
    FileSystem fs = newPath.getFileSystem(job);
    fs.mkdirs(newPath);
    //Qualify the path against the file system. The user configured path might contain default port which is skipped
    //in the file status. This makes sure that all paths which goes into PathToPartitionInfo are always listed status
    //file path.
    newPath = fs.makeQualified(newPath);
    String newFile = newDir + Path.SEPARATOR + "emptyFile";
    Path newFilePath = new Path(newFile);

    RecordWriter recWriter = outFileFormat.getHiveRecordWriter(job, newFilePath,
        Text.class, false, props, null);
    if (dummyRow) {
      // empty files are omitted at CombineHiveInputFormat.
      // for meta-data only query, it effectively makes partition columns disappear..
      // this could be fixed by other methods, but this seemed to be the most easy (HIVEV-2955)
      recWriter.write(new Text("empty"));  // written via HiveIgnoreKeyTextOutputFormat
    }
    recWriter.close(false);

    return newPath;
  }

  @SuppressWarnings("rawtypes")
  private static Path createDummyFileForEmptyPartition(Path path, JobConf job, MapWork work,
      Path hiveScratchDir)
          throws Exception {

    String strPath = path.toString();

    // The input file does not exist, replace it by a empty file
    PartitionDesc partDesc = work.getPathToPartitionInfo().get(path);
    if (partDesc.getTableDesc().isNonNative()) {
      // if this isn't a hive table we can't create an empty file for it.
      return path;
    }

    Properties props = SerDeUtils.createOverlayedProperties(
        partDesc.getTableDesc().getProperties(), partDesc.getProperties());
    HiveOutputFormat outFileFormat = HiveFileFormatUtils.getHiveOutputFormat(job, partDesc);

    boolean oneRow = partDesc.getInputFileFormatClass() == OneNullRowInputFormat.class;

    Path newPath = createEmptyFile(hiveScratchDir, outFileFormat, job,
        props, oneRow);

    if (LOG.isInfoEnabled()) {
      LOG.info("Changed input file " + strPath + " to empty file " + newPath);
    }

    // update the work
    String strNewPath = newPath.toString();

    work.addPathToAlias(newPath, work.getPathToAliases().get(path));
    work.removePathToAlias(path);

    work.removePathToPartitionInfo(path);
    work.addPathToPartitionInfo(newPath, partDesc);

    return newPath;
  }

  @SuppressWarnings("rawtypes")
  private static Path createDummyFileForEmptyTable(JobConf job, MapWork work,
      Path hiveScratchDir, String alias)
          throws Exception {

    TableDesc tableDesc = work.getAliasToPartnInfo().get(alias).getTableDesc();
    if (tableDesc.isNonNative()) {
      // if this isn't a hive table we can't create an empty file for it.
      return null;
    }

    Properties props = tableDesc.getProperties();
    HiveOutputFormat outFileFormat = HiveFileFormatUtils.getHiveOutputFormat(job, tableDesc);

    Path newPath = createEmptyFile(hiveScratchDir, outFileFormat, job,
        props, false);

    if (LOG.isInfoEnabled()) {
      LOG.info("Changed input file for alias " + alias + " to " + newPath);
    }

    // update the work

    LinkedHashMap<Path, ArrayList<String>> pathToAliases = work.getPathToAliases();
    ArrayList<String> newList = new ArrayList<String>();
    newList.add(alias);
    pathToAliases.put(newPath, newList);

    work.setPathToAliases(pathToAliases);

    PartitionDesc pDesc = work.getAliasToPartnInfo().get(alias).clone();
    work.addPathToPartitionInfo(newPath, pDesc);

    return newPath;
  }

  /**
   * setInputPaths add all the paths in the provided list to the Job conf object
   * as input paths for the job.
   *
   * @param job
   * @param pathsToAdd
   */
  public static void setInputPaths(JobConf job, List<Path> pathsToAdd) {

    Path[] addedPaths = FileInputFormat.getInputPaths(job);
    if (addedPaths == null) {
      addedPaths = new Path[0];
    }

    Path[] combined = new Path[addedPaths.length + pathsToAdd.size()];
    System.arraycopy(addedPaths, 0, combined, 0, addedPaths.length);

    int i = 0;
    for(Path p: pathsToAdd) {
      combined[addedPaths.length + (i++)] = p;
    }
    FileInputFormat.setInputPaths(job, combined);
  }

  /**
   * Set hive input format, and input format file if necessary.
   */
  public static void setInputAttributes(Configuration conf, MapWork mWork) {
    HiveConf.ConfVars var = HiveConf.getVar(conf, HiveConf.ConfVars.HIVE_EXECUTION_ENGINE).equals("tez") ?
      HiveConf.ConfVars.HIVETEZINPUTFORMAT : HiveConf.ConfVars.HIVEINPUTFORMAT;
    if (mWork.getInputformat() != null) {
      HiveConf.setVar(conf, var, mWork.getInputformat());
    }
    if (mWork.getIndexIntermediateFile() != null) {
      conf.set(ConfVars.HIVE_INDEX_COMPACT_FILE.varname, mWork.getIndexIntermediateFile());
      conf.set(ConfVars.HIVE_INDEX_BLOCKFILTER_FILE.varname, mWork.getIndexIntermediateFile());
    }

    // Intentionally overwrites anything the user may have put here
    conf.setBoolean("hive.input.format.sorted", mWork.isInputFormatSorted());
  }

  /**
   * Hive uses tmp directories to capture the output of each FileSinkOperator.
   * This method creates all necessary tmp directories for FileSinks in the Mapwork.
   *
   * @param conf Used to get the right FileSystem
   * @param mWork Used to find FileSinkOperators
   * @throws IOException
   */
  public static void createTmpDirs(Configuration conf, MapWork mWork)
      throws IOException {

    Map<Path, ArrayList<String>> pa = mWork.getPathToAliases();
    if (pa != null) {
      // common case: 1 table scan per map-work
      // rare case: smb joins
      HashSet<String> aliases = new HashSet<String>(1);
      List<Operator<? extends OperatorDesc>> ops =
          new ArrayList<Operator<? extends OperatorDesc>>();
      for (List<String> ls : pa.values()) {
        for (String a : ls) {
          aliases.add(a);
        }
      }
      for (String a : aliases) {
        ops.add(mWork.getAliasToWork().get(a));
      }
      createTmpDirs(conf, ops);
    }
  }

  /**
   * Hive uses tmp directories to capture the output of each FileSinkOperator.
   * This method creates all necessary tmp directories for FileSinks in the ReduceWork.
   *
   * @param conf Used to get the right FileSystem
   * @param rWork Used to find FileSinkOperators
   * @throws IOException
   */
  @SuppressWarnings("unchecked")
  public static void createTmpDirs(Configuration conf, ReduceWork rWork)
      throws IOException {
    if (rWork == null) {
      return;
    }
    List<Operator<? extends OperatorDesc>> ops
      = new LinkedList<Operator<? extends OperatorDesc>>();
    ops.add(rWork.getReducer());
    createTmpDirs(conf, ops);
  }

  private static void createTmpDirs(Configuration conf,
      List<Operator<? extends OperatorDesc>> ops) throws IOException {

    while (!ops.isEmpty()) {
      Operator<? extends OperatorDesc> op = ops.remove(0);

      if (op instanceof FileSinkOperator) {
        FileSinkDesc fdesc = ((FileSinkOperator) op).getConf();
        Path tempDir = fdesc.getDirName();

        if (tempDir != null) {
          Path tempPath = Utilities.toTempPath(tempDir);
          FileSystem fs = tempPath.getFileSystem(conf);
          fs.mkdirs(tempPath);
        }
      }

      if (op.getChildOperators() != null) {
        ops.addAll(op.getChildOperators());
      }
    }
  }

  public static boolean createDirsWithPermission(Configuration conf, Path mkdirPath,
      FsPermission fsPermission, boolean recursive) throws IOException {
    String origUmask = null;
    LOG.debug("Create dirs " + mkdirPath + " with permission " + fsPermission + " recursive "
        + recursive);
    if (recursive) {
      origUmask = conf.get(FsPermission.UMASK_LABEL);
      // this umask is required because by default the hdfs mask is 022 resulting in
      // all parents getting the fsPermission & !(022) permission instead of fsPermission
      conf.set(FsPermission.UMASK_LABEL, "000");
    }
    FileSystem fs = ShimLoader.getHadoopShims().getNonCachedFileSystem(mkdirPath.toUri(), conf);
    boolean retval = false;
    try {
      retval = fs.mkdirs(mkdirPath, fsPermission);
      resetUmaskInConf(conf, recursive, origUmask);
    } catch (IOException ioe) {
      resetUmaskInConf(conf, recursive, origUmask);
      throw ioe;
    } finally {
      IOUtils.closeStream(fs);
    }
    return retval;
  }

  private static void resetUmaskInConf(Configuration conf, boolean unsetUmask, String origUmask) {
    if (unsetUmask) {
      if (origUmask != null) {
        conf.set(FsPermission.UMASK_LABEL, origUmask);
      } else {
        conf.unset(FsPermission.UMASK_LABEL);
      }
    }
  }

  /**
   * Returns true if a plan is both configured for vectorized execution
   * and the node is vectorized and the Input File Format is marked VectorizedInputFileFormat.
   *
   * The plan may be configured for vectorization
   * but vectorization disallowed eg. for FetchOperator execution.
   */
  public static boolean getUseVectorizedInputFileFormat(Configuration conf) {
    if (conf.get(VECTOR_MODE) != null) {
      // this code path is necessary, because with HS2 and client
      // side split generation we end up not finding the map work.
      // This is because of thread local madness (tez split
      // generation is multi-threaded - HS2 plan cache uses thread
      // locals).
      return
          conf.getBoolean(VECTOR_MODE, false) &&
          conf.getBoolean(USE_VECTORIZED_INPUT_FILE_FORMAT, false);
    } else {
      if (HiveConf.getBoolVar(conf, HiveConf.ConfVars.HIVE_VECTORIZATION_ENABLED) &&
        Utilities.getPlanPath(conf) != null) {
        MapWork mapWork = Utilities.getMapWork(conf);
        return (mapWork.getVectorMode() && mapWork.getUseVectorizedInputFileFormat());
      } else {
        return false;
      }
    }
  }


  public static boolean getUseVectorizedInputFileFormat(Configuration conf, MapWork mapWork) {
    return HiveConf.getBoolVar(conf, HiveConf.ConfVars.HIVE_VECTORIZATION_ENABLED) &&
        mapWork.getVectorMode() &&
        mapWork.getUseVectorizedInputFileFormat();
  }

  /**
   * @param conf
   * @return the configured VectorizedRowBatchCtx for a MapWork task.
   */
  public static VectorizedRowBatchCtx getVectorizedRowBatchCtx(Configuration conf) {
    VectorizedRowBatchCtx result = null;
    if (HiveConf.getBoolVar(conf, HiveConf.ConfVars.HIVE_VECTORIZATION_ENABLED) &&
        Utilities.getPlanPath(conf) != null) {
      MapWork mapWork = Utilities.getMapWork(conf);
      if (mapWork != null && mapWork.getVectorMode()) {
        result = mapWork.getVectorizedRowBatchCtx();
      }
    }
    return result;
  }

  public static void clearWorkMapForConf(Configuration conf) {
    // Remove cached query plans for the current query only
    Path mapPath = getPlanPath(conf, MAP_PLAN_NAME);
    Path reducePath = getPlanPath(conf, REDUCE_PLAN_NAME);
    if (mapPath != null) {
      gWorkMap.get(conf).remove(mapPath);
    }
    if (reducePath != null) {
      gWorkMap.get(conf).remove(reducePath);
    }
    // TODO: should this also clean merge work?
  }

  public static void clearWorkMap(Configuration conf) {
    gWorkMap.get(conf).clear();
  }

  /**
   * Create a temp dir in specified baseDir
   * This can go away once hive moves to support only JDK 7
   *  and can use Files.createTempDirectory
   *  Guava Files.createTempDir() does not take a base dir
   * @param baseDir - directory under which new temp dir will be created
   * @return File object for new temp dir
   */
  public static File createTempDir(String baseDir){
    //try creating the temp dir MAX_ATTEMPTS times
    final int MAX_ATTEMPS = 30;
    for(int i = 0; i < MAX_ATTEMPS; i++){
      //pick a random file name
      String tempDirName = "tmp_" + ((int)(100000 * Math.random()));

      //return if dir could successfully be created with that file name
      File tempDir = new File(baseDir, tempDirName);
      if(tempDir.mkdir()){
        return tempDir;
      }
    }
    throw new IllegalStateException("Failed to create a temp dir under "
    + baseDir + " Giving up after " + MAX_ATTEMPS + " attemps");

  }

  /**
   * Skip header lines in the table file when reading the record.
   *
   * @param currRecReader
   *          Record reader.
   *
   * @param headerCount
   *          Header line number of the table files.
   *
   * @param key
   *          Key of current reading record.
   *
   * @param value
   *          Value of current reading record.
   *
   * @return Return true if there are 0 or more records left in the file
   *         after skipping all headers, otherwise return false.
   */
  public static boolean skipHeader(RecordReader<WritableComparable, Writable> currRecReader,
      int headerCount, WritableComparable key, Writable value) throws IOException {
    while (headerCount > 0) {
      if (!currRecReader.next(key, value))
        return false;
      headerCount--;
    }
    return true;
  }

  /**
   * Get header line count for a table.
   *
   * @param table
   *          Table description for target table.
   *
   */
  public static int getHeaderCount(TableDesc table) throws IOException {
    int headerCount;
    try {
      headerCount = Integer.parseInt(table.getProperties().getProperty(serdeConstants.HEADER_COUNT, "0"));
    } catch (NumberFormatException nfe) {
      throw new IOException(nfe);
    }
    return headerCount;
  }

  /**
   * Get footer line count for a table.
   *
   * @param table
   *          Table description for target table.
   *
   * @param job
   *          Job configuration for current job.
   */
  public static int getFooterCount(TableDesc table, JobConf job) throws IOException {
    int footerCount;
    try {
      footerCount = Integer.parseInt(table.getProperties().getProperty(serdeConstants.FOOTER_COUNT, "0"));
      if (footerCount > HiveConf.getIntVar(job, HiveConf.ConfVars.HIVE_FILE_MAX_FOOTER)) {
        throw new IOException("footer number exceeds the limit defined in hive.file.max.footer");
      }
    } catch (NumberFormatException nfe) {

      // Footer line number must be set as an integer.
      throw new IOException(nfe);
    }
    return footerCount;
  }

  /**
   * Convert path to qualified path.
   *
   * @param conf
   *          Hive configuration.
   * @param path
   *          Path to convert.
   * @return Qualified path
   */
  public static String getQualifiedPath(HiveConf conf, Path path) throws HiveException {
    FileSystem fs;
    if (path == null) {
      return null;
    }

    try {
      fs = path.getFileSystem(conf);
      return fs.makeQualified(path).toString();
    }
    catch (IOException e) {
      throw new HiveException(e);
    }
  }

  /**
   * Checks if current hive script was executed with non-default namenode
   *
   * @return True/False
   */
  public static boolean isDefaultNameNode(HiveConf conf) {
    return !conf.getChangedProperties().containsKey(
        CommonConfigurationKeysPublic.FS_DEFAULT_NAME_KEY);
  }

  /**
   * Checks if the current HiveServer2 logging operation level is >= PERFORMANCE.
   * @param conf Hive configuration.
   * @return true if current HiveServer2 logging operation level is >= PERFORMANCE.
   * Else, false.
   */
  public static boolean isPerfOrAboveLogging(HiveConf conf) {
    String loggingLevel = conf.getVar(HiveConf.ConfVars.HIVE_SERVER2_LOGGING_OPERATION_LEVEL);
    return conf.getBoolVar(HiveConf.ConfVars.HIVE_SERVER2_LOGGING_OPERATION_ENABLED) &&
      (loggingLevel.equalsIgnoreCase("PERFORMANCE") || loggingLevel.equalsIgnoreCase("VERBOSE"));
  }

  /**
   * Returns the full path to the Jar containing the class. It always return a JAR.
   *
   * @param klass
   *          class.
   *
   * @return path to the Jar containing the class.
   */
  @SuppressWarnings("rawtypes")
  public static String jarFinderGetJar(Class klass) {
    Preconditions.checkNotNull(klass, "klass");
    ClassLoader loader = klass.getClassLoader();
    if (loader != null) {
      String class_file = klass.getName().replaceAll("\\.", "/") + ".class";
      try {
        for (Enumeration itr = loader.getResources(class_file); itr.hasMoreElements();) {
          URL url = (URL) itr.nextElement();
          String path = url.getPath();
          if (path.startsWith("file:")) {
            path = path.substring("file:".length());
          }
          path = URLDecoder.decode(path, "UTF-8");
          if ("jar".equals(url.getProtocol())) {
            path = URLDecoder.decode(path, "UTF-8");
            return path.replaceAll("!.*$", "");
          }
        }
      } catch (IOException e) {
        throw new RuntimeException(e);
      }
    }
    return null;
  }

  public static int getDPColOffset(FileSinkDesc conf) {

    if (conf.getWriteType() == AcidUtils.Operation.DELETE) {
      // For deletes, there is only ROW__ID in non-partitioning, non-bucketing columns.
      //See : UpdateDeleteSemanticAnalyzer::reparseAndSuperAnalyze() for details.
      return 1;
    } else if (conf.getWriteType() == AcidUtils.Operation.UPDATE) {
      // For updates, ROW__ID is an extra column at index 0.
      //See : UpdateDeleteSemanticAnalyzer::reparseAndSuperAnalyze() for details.
      return getColumnNames(conf.getTableInfo().getProperties()).size() + 1;
    } else {
      return getColumnNames(conf.getTableInfo().getProperties()).size();
    }

  }

  public static List<String> getStatsTmpDirs(BaseWork work, Configuration conf) {

    List<String> statsTmpDirs = new ArrayList<>();
    if (!StatsSetupConst.StatDB.fs.name().equalsIgnoreCase(HiveConf.getVar(conf, ConfVars.HIVESTATSDBCLASS))) {
      // no-op for non-fs stats collection
      return statsTmpDirs;
    }
    // if its auto-stats gather for inserts or CTAS, stats dir will be in FileSink
    Set<Operator<? extends OperatorDesc>> ops = work.getAllLeafOperators();
    if (work instanceof MapWork) {
      // if its an anlayze statement, stats dir will be in TableScan
      ops.addAll(work.getAllRootOperators());
    }
    for (Operator<? extends OperatorDesc> op : ops) {
      OperatorDesc desc = op.getConf();
      String statsTmpDir = null;
      if (desc instanceof FileSinkDesc) {
         statsTmpDir = ((FileSinkDesc)desc).getStatsTmpDir();
      } else if (desc instanceof TableScanDesc) {
        statsTmpDir = ((TableScanDesc) desc).getTmpStatsDir();
      }
      if (statsTmpDir != null && !statsTmpDir.isEmpty()) {
        statsTmpDirs.add(statsTmpDir);
      }
    }
    return statsTmpDirs;
  }

  public static boolean isSchemaEvolutionEnabled(Configuration conf, boolean isAcid) {
    return isAcid || HiveConf.getBoolVar(conf, ConfVars.HIVE_SCHEMA_EVOLUTION);
  }

  public static boolean isInputFileFormatSelfDescribing(PartitionDesc pd) {
    Class<?> inputFormatClass = pd.getInputFileFormatClass();
    return SelfDescribingInputFormatInterface.class.isAssignableFrom(inputFormatClass);
  }

  public static boolean isInputFileFormatVectorized(PartitionDesc pd) {
    Class<?> inputFormatClass = pd.getInputFileFormatClass();
    return VectorizedInputFormatInterface.class.isAssignableFrom(inputFormatClass);
  }

  public static void addSchemaEvolutionToTableScanOperator(Table table,
      TableScanOperator tableScanOp) {
    String colNames = MetaStoreUtils.getColumnNamesFromFieldSchema(table.getSd().getCols());
    String colTypes = MetaStoreUtils.getColumnTypesFromFieldSchema(table.getSd().getCols());
    tableScanOp.setSchemaEvolution(colNames, colTypes);
  }

  public static void addSchemaEvolutionToTableScanOperator(StructObjectInspector structOI,
      TableScanOperator tableScanOp) {
    String colNames = ObjectInspectorUtils.getFieldNames(structOI);
    String colTypes = ObjectInspectorUtils.getFieldTypes(structOI);
    tableScanOp.setSchemaEvolution(colNames, colTypes);
  }

  public static void unsetSchemaEvolution(Configuration conf) {
    conf.unset(IOConstants.SCHEMA_EVOLUTION_COLUMNS);
    conf.unset(IOConstants.SCHEMA_EVOLUTION_COLUMNS_TYPES);
  }

  public static void addTableSchemaToConf(Configuration conf,
      TableScanOperator tableScanOp) {
    String schemaEvolutionColumns = tableScanOp.getSchemaEvolutionColumns();
    if (schemaEvolutionColumns != null) {
      conf.set(IOConstants.SCHEMA_EVOLUTION_COLUMNS, tableScanOp.getSchemaEvolutionColumns());
      conf.set(IOConstants.SCHEMA_EVOLUTION_COLUMNS_TYPES, tableScanOp.getSchemaEvolutionColumnsTypes());
    } else {
      LOG.info("schema.evolution.columns and schema.evolution.columns.types not available");
    }
  }

  /**
   * Create row key and value object inspectors for reduce vectorization.
   * The row object inspector used by ReduceWork needs to be a **standard**
   * struct object inspector, not just any struct object inspector.
   * @param keyInspector
   * @param valueInspector
   * @return OI
   * @throws HiveException
   */
  public static StandardStructObjectInspector constructVectorizedReduceRowOI(
      StructObjectInspector keyInspector, StructObjectInspector valueInspector)
          throws HiveException {

    ArrayList<String> colNames = new ArrayList<String>();
    ArrayList<ObjectInspector> ois = new ArrayList<ObjectInspector>();
    List<? extends StructField> fields = keyInspector.getAllStructFieldRefs();
    for (StructField field: fields) {
      colNames.add(Utilities.ReduceField.KEY.toString() + "." + field.getFieldName());
      ois.add(field.getFieldObjectInspector());
    }
    fields = valueInspector.getAllStructFieldRefs();
    for (StructField field: fields) {
      colNames.add(Utilities.ReduceField.VALUE.toString() + "." + field.getFieldName());
      ois.add(field.getFieldObjectInspector());
    }
    StandardStructObjectInspector rowObjectInspector = ObjectInspectorFactory.getStandardStructObjectInspector(colNames, ois);

    return rowObjectInspector;
  }

  /**
   * Check if LLAP IO supports the column type that is being read
   * @param conf - configuration
   * @return false for types not supported by vectorization, true otherwise
   */
  public static boolean checkLlapIOSupportedTypes(final Configuration conf) {
    final String[] readColumnNames = ColumnProjectionUtils.getReadColumnNames(conf);
    final String columnNames = conf.get(serdeConstants.LIST_COLUMNS);
    final String columnTypes = conf.get(serdeConstants.LIST_COLUMN_TYPES);
    if (columnNames == null || columnTypes == null || columnNames.isEmpty() ||
        columnTypes.isEmpty()) {
      LOG.warn("Column names ({}) or types ({}) is null. Skipping type checking for LLAP IO.",
          columnNames, columnTypes);
      return true;
    }
    final List<String> allColumnNames = Lists.newArrayList(columnNames.split(","));
    final List<TypeInfo> typeInfos = TypeInfoUtils.getTypeInfosFromTypeString(columnTypes);
    final List<String> allColumnTypes = TypeInfoUtils.getTypeStringsFromTypeInfo(typeInfos);
    return checkLlapIOSupportedTypes(Lists.newArrayList(readColumnNames), allColumnNames,
        allColumnTypes);
  }

  /**
   * Check if LLAP IO supports the column type that is being read
   * @param readColumnNames - columns that will be read from the table/partition
   * @param allColumnNames - all columns
   * @param allColumnTypes - all column types
   * @return false for types not supported by vectorization, true otherwise
   */
  public static boolean checkLlapIOSupportedTypes(final List<String> readColumnNames,
      final List<String> allColumnNames, final List<String> allColumnTypes) {
    final String[] readColumnTypes = getReadColumnTypes(readColumnNames, allColumnNames,
        allColumnTypes);

    if (readColumnTypes != null) {
      for (String readColumnType : readColumnTypes) {
        if (readColumnType != null) {
          if (!Vectorizer.validateDataType(readColumnType,
              VectorExpressionDescriptor.Mode.PROJECTION)) {
            LOG.warn("Unsupported column type encountered ({}). Disabling LLAP IO.",
                readColumnType);
            return false;
          }
        }
      }
    } else {
      LOG.warn("readColumnTypes is null. Skipping type checking for LLAP IO. " +
          "readColumnNames: {} allColumnNames: {} allColumnTypes: {} readColumnTypes: {}",
          readColumnNames, allColumnNames, allColumnTypes, readColumnTypes);
    }
    return true;
  }

  private static String[] getReadColumnTypes(final List<String> readColumnNames,
      final List<String> allColumnNames, final List<String> allColumnTypes) {
    if (readColumnNames == null || allColumnNames == null || allColumnTypes == null ||
        readColumnNames.isEmpty() || allColumnNames.isEmpty() || allColumnTypes.isEmpty()) {
      return null;
    }
    Map<String, String> columnNameToType = new HashMap<>();
    List<TypeInfo> types = TypeInfoUtils.typeInfosFromTypeNames(allColumnTypes);
    if (allColumnNames.size() != types.size()) {
      LOG.warn("Column names count does not match column types count." +
              " ColumnNames: {} [{}] ColumnTypes: {} [{}]", allColumnNames, allColumnNames.size(),
          allColumnTypes, types.size());
      return null;
    }

    for (int i = 0; i < allColumnNames.size(); i++) {
      columnNameToType.put(allColumnNames.get(i), types.get(i).toString());
    }

    String[] result = new String[readColumnNames.size()];
    for (int i = 0; i < readColumnNames.size(); i++) {
      result[i] = columnNameToType.get(readColumnNames.get(i));
    }
    return result;
  }

  public static String humanReadableByteCount(long bytes) {
    int unit = 1000; // use binary units instead?
    if (bytes < unit) {
      return bytes + "B";
    }
    int exp = (int) (Math.log(bytes) / Math.log(unit));
    String suffix = "KMGTPE".charAt(exp-1) + "";
    return String.format("%.2f%sB", bytes / Math.pow(unit, exp), suffix);
  }
}<|MERGE_RESOLUTION|>--- conflicted
+++ resolved
@@ -1431,12 +1431,8 @@
           perfLogger.PerfLogEnd("FileSinkOperator", "CreateEmptyBuckets");
         }
         // move to the file destination
-<<<<<<< HEAD
         Utilities.LOG14535.info("Moving tmp dir: " + tmpPath + " to: " + specPath);
-=======
-        log.info("Moving tmp dir: " + tmpPath + " to: " + specPath);
         perfLogger.PerfLogBegin("FileSinkOperator", "RenameOrMoveFiles");
->>>>>>> 53531618
         Utilities.renameOrMoveFiles(fs, tmpPath, specPath);
         perfLogger.PerfLogEnd("FileSinkOperator", "RenameOrMoveFiles");
       }
