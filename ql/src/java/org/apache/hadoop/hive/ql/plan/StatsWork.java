/**
 * Licensed to the Apache Software Foundation (ASF) under one
 * or more contributor license agreements.  See the NOTICE file
 * distributed with this work for additional information
 * regarding copyright ownership.  The ASF licenses this file
 * to you under the Apache License, Version 2.0 (the
 * "License"); you may not use this file except in compliance
 * with the License.  You may obtain a copy of the License at
 *
 *     http://www.apache.org/licenses/LICENSE-2.0
 *
 * Unless required by applicable law or agreed to in writing, software
 * distributed under the License is distributed on an "AS IS" BASIS,
 * WITHOUT WARRANTIES OR CONDITIONS OF ANY KIND, either express or implied.
 * See the License for the specific language governing permissions and
 * limitations under the License.
 */

package org.apache.hadoop.hive.ql.plan;

import java.io.Serializable;

import org.apache.hadoop.hive.ql.exec.Task;
import org.apache.hadoop.hive.ql.parse.BaseSemanticAnalyzer.tableSpec;

/**
 * ConditionalStats.
 *
 */
@Explain(displayName = "Stats-Aggr Operator")
public class StatsWork implements Serializable {
  private static final long serialVersionUID = 1L;

  private tableSpec tableSpecs;         // source table spec -- for TableScanOperator
  private LoadTableDesc loadTableDesc;  // same as MoveWork.loadTableDesc -- for FileSinkOperator
  private LoadFileDesc loadFileDesc;    // same as MoveWork.loadFileDesc -- for FileSinkOperator
  private String aggKey;                // aggregation key prefix
  private boolean statsReliable;        // are stats completely reliable

  // If stats aggregator is not present, clear the current aggregator stats.
  // For eg. if a merge is being performed, stats already collected by aggregator (numrows etc.)
  // are still valid. However, if a load file is being performed, the old stats collected by
  // aggregator are not valid. It might be a good idea to clear them instead of leaving wrong
  // and old stats.
  private boolean clearAggregatorStats = false;

  private boolean noStatsAggregator = false;

  private boolean isNoScanAnalyzeCommand = false;

  private boolean isPartialScanAnalyzeCommand = false;

<<<<<<< HEAD
  private transient Task<?> sourceTask;
=======
  private transient Task sourceTask;
>>>>>>> c164a979

  public StatsWork() {
  }

  public StatsWork(tableSpec tableSpecs) {
    this.tableSpecs = tableSpecs;
  }

  public StatsWork(LoadTableDesc loadTableDesc) {
    this.loadTableDesc = loadTableDesc;
  }

  public StatsWork(LoadFileDesc loadFileDesc) {
    this.loadFileDesc = loadFileDesc;
  }

  public StatsWork(boolean statsReliable) {
    this.statsReliable = statsReliable;
  }

  public tableSpec getTableSpecs() {
    return tableSpecs;
  }

  public LoadTableDesc getLoadTableDesc() {
    return loadTableDesc;
  }

  public LoadFileDesc getLoadFileDesc() {
    return loadFileDesc;
  }

  public void setAggKey(String aggK) {
    aggKey = aggK;
  }

  @Explain(displayName = "Stats Aggregation Key Prefix", normalExplain = false)
  public String getAggKey() {
    return aggKey;
  }

  public boolean getNoStatsAggregator() {
    return noStatsAggregator;
  }

  public void setNoStatsAggregator(boolean noStatsAggregator) {
    this.noStatsAggregator = noStatsAggregator;
  }

  public boolean isStatsReliable() {
    return statsReliable;
  }

  public void setStatsReliable(boolean statsReliable) {
    this.statsReliable = statsReliable;
  }

  public boolean isClearAggregatorStats() {
    return clearAggregatorStats;
  }

  public void setClearAggregatorStats(boolean clearAggregatorStats) {
    this.clearAggregatorStats = clearAggregatorStats;
  }

  /**
   * @return the isNoScanAnalyzeCommand
   */
  public boolean isNoScanAnalyzeCommand() {
    return isNoScanAnalyzeCommand;
  }

  /**
   * @param isNoScanAnalyzeCommand the isNoScanAnalyzeCommand to set
   */
  public void setNoScanAnalyzeCommand(boolean isNoScanAnalyzeCommand) {
    this.isNoScanAnalyzeCommand = isNoScanAnalyzeCommand;
  }

  /**
   * @return the isPartialScanAnalyzeCommand
   */
  public boolean isPartialScanAnalyzeCommand() {
    return isPartialScanAnalyzeCommand;
  }

  /**
   * @param isPartialScanAnalyzeCommand the isPartialScanAnalyzeCommand to set
   */
  public void setPartialScanAnalyzeCommand(boolean isPartialScanAnalyzeCommand) {
    this.isPartialScanAnalyzeCommand = isPartialScanAnalyzeCommand;
  }

<<<<<<< HEAD
  public Task<?> getSourceTask() {
    return sourceTask;
  }

  public void setSourceTask(Task<?> sourceTask) {
=======
  public Task getSourceTask() {
    return sourceTask;
  }

  public void setSourceTask(Task sourceTask) {
>>>>>>> c164a979
    this.sourceTask = sourceTask;
  }
}<|MERGE_RESOLUTION|>--- conflicted
+++ resolved
@@ -50,11 +50,7 @@
 
   private boolean isPartialScanAnalyzeCommand = false;
 
-<<<<<<< HEAD
-  private transient Task<?> sourceTask;
-=======
   private transient Task sourceTask;
->>>>>>> c164a979
 
   public StatsWork() {
   }
@@ -148,19 +144,11 @@
     this.isPartialScanAnalyzeCommand = isPartialScanAnalyzeCommand;
   }
 
-<<<<<<< HEAD
-  public Task<?> getSourceTask() {
-    return sourceTask;
-  }
-
-  public void setSourceTask(Task<?> sourceTask) {
-=======
   public Task getSourceTask() {
     return sourceTask;
   }
 
   public void setSourceTask(Task sourceTask) {
->>>>>>> c164a979
     this.sourceTask = sourceTask;
   }
 }