/**
 * Licensed to the Apache Software Foundation (ASF) under one
 * or more contributor license agreements.  See the NOTICE file
 * distributed with this work for additional information
 * regarding copyright ownership.  The ASF licenses this file
 * to you under the Apache License, Version 2.0 (the
 * "License"); you may not use this file except in compliance
 * with the License.  You may obtain a copy of the License at
 *
 *     http://www.apache.org/licenses/LICENSE-2.0
 *
 * Unless required by applicable law or agreed to in writing, software
 * distributed under the License is distributed on an "AS IS" BASIS,
 * WITHOUT WARRANTIES OR CONDITIONS OF ANY KIND, either express or implied.
 * See the License for the specific language governing permissions and
 * limitations under the License.
 */

package org.apache.hadoop.hive.ql.exec;

import static org.apache.hadoop.hive.conf.HiveConf.ConfVars.HIVE_TEMPORARY_TABLE_STORAGE;

import java.io.IOException;
import java.io.Serializable;
import java.io.StringWriter;
import java.util.ArrayList;
import java.util.Collection;
import java.util.HashMap;
import java.util.HashSet;
import java.util.List;
import java.util.Map;
import java.util.Properties;
import java.util.Set;
import com.google.common.collect.Lists;
import org.apache.hadoop.conf.Configuration;
import org.apache.hadoop.fs.FileStatus;
import org.apache.hadoop.fs.FileSystem;
import org.apache.hadoop.fs.Path;
import org.apache.hadoop.hive.common.FileUtils;
import org.apache.hadoop.hive.common.StatsSetupConst;
import org.apache.hadoop.hive.conf.HiveConf;
import org.apache.hadoop.hive.conf.HiveConfUtil;
import org.apache.hadoop.hive.conf.HiveConf.ConfVars;
import org.apache.hadoop.hive.ql.CompilationOpContext;
import org.apache.hadoop.hive.ql.ErrorMsg;
import org.apache.hadoop.hive.ql.exec.Utilities.MissingBucketsContext;
import org.apache.hadoop.hive.ql.io.AcidUtils;
import org.apache.hadoop.hive.ql.io.AcidUtils.Operation;
import org.apache.hadoop.hive.ql.io.HiveFileFormatUtils;
import org.apache.hadoop.hive.ql.io.HiveKey;
import org.apache.hadoop.hive.ql.io.HiveOutputFormat;
import org.apache.hadoop.hive.ql.io.HivePartitioner;
import org.apache.hadoop.hive.ql.io.RecordUpdater;
import org.apache.hadoop.hive.ql.io.StatsProvidingRecordWriter;
import org.apache.hadoop.hive.ql.io.StreamingOutputFormat;
import org.apache.hadoop.hive.ql.metadata.HiveException;
import org.apache.hadoop.hive.ql.metadata.HiveFatalException;
import org.apache.hadoop.hive.ql.plan.DynamicPartitionCtx;
import org.apache.hadoop.hive.ql.plan.ExprNodeDesc;
import org.apache.hadoop.hive.ql.plan.FileSinkDesc;
import org.apache.hadoop.hive.ql.plan.FileSinkDesc.DPSortState;
import org.apache.hadoop.hive.ql.plan.ListBucketingCtx;
import org.apache.hadoop.hive.ql.plan.PlanUtils;
import org.apache.hadoop.hive.ql.plan.SkewedColumnPositionPair;
import org.apache.hadoop.hive.ql.plan.api.OperatorType;
import org.apache.hadoop.hive.ql.stats.StatsCollectionContext;
import org.apache.hadoop.hive.ql.stats.StatsPublisher;
import org.apache.hadoop.hive.serde2.ColumnProjectionUtils;
import org.apache.hadoop.hive.serde2.SerDeException;
import org.apache.hadoop.hive.serde2.SerDeStats;
import org.apache.hadoop.hive.serde2.Serializer;
import org.apache.hadoop.hive.serde2.objectinspector.ObjectInspector;
import org.apache.hadoop.hive.serde2.objectinspector.ObjectInspectorUtils;
import org.apache.hadoop.hive.serde2.objectinspector.ObjectInspectorUtils.ObjectInspectorCopyOption;
import org.apache.hadoop.hive.serde2.objectinspector.StructField;
import org.apache.hadoop.hive.serde2.objectinspector.StructObjectInspector;
import org.apache.hadoop.hive.serde2.objectinspector.SubStructObjectInspector;
import org.apache.hadoop.hive.serde2.objectinspector.primitive.IntObjectInspector;
import org.apache.hadoop.hive.shims.HadoopShims.StoragePolicyShim;
import org.apache.hadoop.hive.shims.HadoopShims.StoragePolicyValue;
import org.apache.hadoop.hive.shims.ShimLoader;
import org.apache.hadoop.io.LongWritable;
import org.apache.hadoop.io.Writable;
import org.apache.hadoop.mapred.JobConf;
import org.apache.hadoop.mapred.Reporter;
import org.apache.hadoop.util.ReflectionUtils;
import org.apache.hive.common.util.HiveStringUtils;
import org.slf4j.Logger;
import org.slf4j.LoggerFactory;

import java.io.FileNotFoundException;
import java.io.IOException;
import java.io.Serializable;
import java.io.StringWriter;
import java.util.ArrayList;
import java.util.HashMap;
import java.util.HashSet;
import java.util.List;
import java.util.Map;
import java.util.Properties;
import java.util.Set;

import static org.apache.hadoop.hive.conf.HiveConf.ConfVars.HIVE_TEMPORARY_TABLE_STORAGE;

/**
 * File Sink operator implementation.
 **/
@SuppressWarnings("deprecation")
public class FileSinkOperator extends TerminalOperator<FileSinkDesc> implements
    Serializable {

  public static final Logger LOG = LoggerFactory.getLogger(FileSinkOperator.class);

  protected transient HashMap<String, FSPaths> valToPaths;
  protected transient int numDynParts;
  protected transient List<String> dpColNames;
  protected transient DynamicPartitionCtx dpCtx;
  protected transient boolean isCompressed;
  protected transient boolean isTemporary;
  protected transient Path parent;
  protected transient HiveOutputFormat<?, ?> hiveOutputFormat;
  protected transient Path specPath;
  protected transient String unionPath;
  protected transient boolean isUnionDp;
  protected transient int dpStartCol; // start column # for DP columns
  protected transient List<String> dpVals; // array of values corresponding to DP columns
  protected transient List<Object> dpWritables;
  protected transient RecordWriter[] rowOutWriters; // row specific RecordWriters
  protected transient int maxPartitions;
  protected transient ListBucketingCtx lbCtx;
  protected transient boolean isSkewedStoredAsSubDirectories;
  protected transient boolean[] statsFromRecordWriter;
  protected transient boolean isCollectRWStats;
  private transient FSPaths prevFsp;
  private transient FSPaths fpaths;
  private StructField recIdField; // field to find record identifier in
  private StructField bucketField; // field bucket is in in record id
  private StructObjectInspector recIdInspector; // OI for inspecting record id
  private IntObjectInspector bucketInspector; // OI for inspecting bucket id
  protected transient long numRows = 0;
  protected transient long cntr = 1;
  protected transient long logEveryNRows = 0;
  protected transient int rowIndex = 0;
  /**
   * Counters.
   */
  public static enum Counter {
    RECORDS_OUT
  }

  /**
   * RecordWriter.
   *
   */
  public static interface RecordWriter {
    void write(Writable w) throws IOException;

    void close(boolean abort) throws IOException;
  }

  public class FSPaths implements Cloneable {
    private Path tmpPath;
    private Path taskOutputTempPath;
    Path[] outPaths;
    Path[] finalPaths;
    RecordWriter[] outWriters;
    RecordUpdater[] updaters;
    private Stat stat;
    int acidLastBucket = -1;
    int acidFileOffset = -1;
    private boolean isMmTable;
    private Long txnId;
    private int stmtId;

    public FSPaths(Path specPath, boolean isMmTable) {
      this.isMmTable = isMmTable;
      if (!isMmTable) {
        tmpPath = Utilities.toTempPath(specPath);
        taskOutputTempPath = Utilities.toTaskTempPath(specPath);
      } else {
        tmpPath = specPath;
        taskOutputTempPath = null; // Should not be used.
        txnId = conf.getTransactionId();
        stmtId = conf.getStatementId();
      }
      Utilities.LOG14535.info("new FSPaths for " + numFiles + " files, dynParts = " + bDynParts
          + ": tmpPath " + tmpPath + ", task path " + taskOutputTempPath
          + " (spec path " + specPath + ")"/*, new Exception()*/);

      outPaths = new Path[numFiles];
      finalPaths = new Path[numFiles];
      outWriters = new RecordWriter[numFiles];
      updaters = new RecordUpdater[numFiles];
      if (LOG.isDebugEnabled()) {
        LOG.debug("Created slots for  " + numFiles);
      }
      stat = new Stat();
    }

    /**
     * Update OutPath according to tmpPath.
     */
    public Path getTaskOutPath(String taskId) {
      return new Path(this.taskOutputTempPath, Utilities.toTempPath(taskId));
    }

    /**
     * Update the final paths according to tmpPath.
     */
    private Path getFinalPath(String taskId, Path tmpPath, String extension) {
      if (extension != null) {
        return new Path(tmpPath, taskId + extension);
      } else {
        return new Path(tmpPath, taskId);
      }
    }

    public void closeWriters(boolean abort) throws HiveException {
      for (int idx = 0; idx < outWriters.length; idx++) {
        if (outWriters[idx] != null) {
          try {
            outWriters[idx].close(abort);
            updateProgress();
          } catch (IOException e) {
            throw new HiveException(e);
          }
        }
      }
      try {
        for (int i = 0; i < updaters.length; i++) {
          if (updaters[i] != null) {
            updaters[i].close(abort);
          }
        }
      } catch (IOException e) {
        throw new HiveException(e);
      }
    }

    private void commit(FileSystem fs, List<Path> commitPaths) throws HiveException {
      for (int idx = 0; idx < outPaths.length; ++idx) {
        try {
          commitOneOutPath(idx, fs, commitPaths);
        } catch (IOException e) {
          throw new HiveException("Unable to commit output from: " +
              outPaths[idx] + " to: " + finalPaths[idx], e);
        }
      }
    }

    private void commitOneOutPath(int idx, FileSystem fs, List<Path> commitPaths)
        throws IOException, HiveException {
      if ((bDynParts || isSkewedStoredAsSubDirectories)
          && !fs.exists(finalPaths[idx].getParent())) {
        Utilities.LOG14535.info("commit making path for dyn/skew: " + finalPaths[idx].getParent());
        FileUtils.mkdir(fs, finalPaths[idx].getParent(), hconf);
      }
      // If we're updating or deleting there may be no file to close.  This can happen
      // because the where clause strained out all of the records for a given bucket.  So
      // before attempting the rename below, check if our file exists.  If it doesn't,
      // then skip the rename.  If it does try it.  We could just blindly try the rename
      // and avoid the extra stat, but that would mask other errors.
      Operation acidOp = conf.getWriteType();
      boolean needToRename = outPaths[idx] != null && ((acidOp != Operation.UPDATE
          && acidOp != Operation.DELETE) || fs.exists(outPaths[idx]));
      if (needToRename && outPaths[idx] != null) {
        Utilities.LOG14535.info("committing " + outPaths[idx] + " to " + finalPaths[idx] + " (" + isMmTable + ")");
        if (isMmTable) {
          assert outPaths[idx].equals(finalPaths[idx]);
          commitPaths.add(outPaths[idx]);
        } else if (!fs.rename(outPaths[idx], finalPaths[idx])) {
            FileStatus fileStatus = FileUtils.getFileStatusOrNull(fs, finalPaths[idx]);
            if (fileStatus != null) {
              LOG.warn("Target path " + finalPaths[idx] + " with a size " + fileStatus.getLen() + " exists. Trying to delete it.");
              if (!fs.delete(finalPaths[idx], true)) {
                throw new HiveException("Unable to delete existing target output: " + finalPaths[idx]);
              }
            }

            if (!fs.rename(outPaths[idx], finalPaths[idx])) {
              throw new HiveException("Unable to rename output from: "
                + outPaths[idx] + " to: " + finalPaths[idx]);
            }
        }
      }

      updateProgress();
    }

    public void abortWriters(FileSystem fs, boolean abort, boolean delete) throws HiveException {
      for (int idx = 0; idx < outWriters.length; idx++) {
        if (outWriters[idx] != null) {
          try {
            outWriters[idx].close(abort);
            if (delete) {
              fs.delete(outPaths[idx], true);
            }
            updateProgress();
          } catch (IOException e) {
            throw new HiveException(e);
          }
        }
      }
    }

    public void configureDynPartPath(String dirName, String childSpecPathDynLinkedPartitions) {
      dirName = (childSpecPathDynLinkedPartitions == null) ? dirName :
        dirName + Path.SEPARATOR + childSpecPathDynLinkedPartitions;
      tmpPath = new Path(tmpPath, dirName);
      if (taskOutputTempPath != null) {
        taskOutputTempPath = new Path(taskOutputTempPath, dirName);
      }
    }

    public void initializeBucketPaths(int filesIdx, String taskId, boolean isNativeTable,
        boolean isSkewedStoredAsSubDirectories) {
      if (isNativeTable) {
        String extension = Utilities.getFileExtension(jc, isCompressed, hiveOutputFormat);
        if (!isMmTable) {
          if (!bDynParts && !isSkewedStoredAsSubDirectories) {
            finalPaths[filesIdx] = getFinalPath(taskId, parent, extension);
          } else {
            finalPaths[filesIdx] = getFinalPath(taskId, tmpPath, extension);
          }
          outPaths[filesIdx] = getTaskOutPath(taskId);
        } else {
          String subdirPath = AcidUtils.deltaSubdir(txnId, txnId, stmtId);
          if (unionPath != null) {
            // Create the union directory inside the MM directory.
            subdirPath += Path.SEPARATOR + unionPath;
          }
          subdirPath += Path.SEPARATOR + taskId;
          if (conf.isMerge()) {
            // Make sure we don't collide with the source files.
            // MM tables don't support concat so we don't expect the merge of merged files.
            subdirPath += ".merged";
          }
          Path finalPath = null;
          if (!bDynParts && !isSkewedStoredAsSubDirectories) {
            finalPath = getFinalPath(subdirPath, specPath, extension);
          } else {
            // Note: tmpPath here has the correct partition key
            finalPath = getFinalPath(subdirPath, tmpPath, extension);
          }
          // In the cases that have multi-stage insert, e.g. a "hive.skewjoin.key"-based skew join,
          // it can happen that we want multiple commits into the same directory from different
          // tasks (not just task instances). In non-MM case, Utilities.renameOrMoveFiles ensures
          // unique names. We could do the same here, but this will still cause the old file to be
          // deleted because it has not been committed in /this/ FSOP. We are going to fail to be
          // safe. Potentially, we could implement some partial commit between stages, if this
          // affects some less obscure scenario.
          try {
            FileSystem fpfs = finalPath.getFileSystem(hconf);
            if (fpfs.exists(finalPath)) throw new RuntimeException(finalPath + " already exists");
          } catch (IOException e) {
            throw new RuntimeException(e);
          }
          finalPaths[filesIdx] = finalPath;
          outPaths[filesIdx] = finalPath;
        }
        if (isInfoEnabled) {
          LOG.info("Final Path: FS " + finalPaths[filesIdx]);
          if (isInfoEnabled && !isMmTable) {
            LOG.info("Writing to temp file: FS " + outPaths[filesIdx]);
          }
        }
      } else {
        finalPaths[filesIdx] = outPaths[filesIdx] = specPath;
      }
    }

    public Path getTmpPath() {
      return tmpPath;
    }

    public Path getTaskOutputTempPath() {
      return taskOutputTempPath;
    }

    public void addToStat(String statType, long amount) {
      if ("rowCount".equals(statType)) {
        Utilities.LOG14535.info("Adding " + statType + " = " + amount + " to " + System.identityHashCode(this));
      }
      stat.addToStat(statType, amount);
    }

    public Collection<String> getStoredStats() {
      Utilities.LOG14535.info("Getting stats from " + System.identityHashCode(this));
      return stat.getStoredStats();
    }
  } // class FSPaths

  private static final long serialVersionUID = 1L;
  protected transient FileSystem fs;
  protected transient Serializer serializer;
  protected final transient LongWritable row_count = new LongWritable();
  private transient boolean isNativeTable = true;

  /**
   * The evaluators for the multiFile sprayer. If the table under consideration has 1000 buckets,
   * it is not a good idea to start so many reducers - if the maximum number of reducers is 100,
   * each reducer can write 10 files - this way we effectively get 1000 files.
   */
  private transient ExprNodeEvaluator[] partitionEval;
  protected transient int totalFiles;
  private transient int numFiles;
  protected transient boolean multiFileSpray;
  protected transient final Map<Integer, Integer> bucketMap = new HashMap<Integer, Integer>();

  private transient ObjectInspector[] partitionObjectInspectors;
  protected transient HivePartitioner<HiveKey, Object> prtner;
  protected transient final HiveKey key = new HiveKey();
  private transient Configuration hconf;
  protected transient FSPaths fsp;
  protected transient boolean bDynParts;
  private transient SubStructObjectInspector subSetOI;
  private transient int timeOut; // JT timeout in msec.
  private transient long lastProgressReport = System.currentTimeMillis();

  protected transient boolean autoDelete = false;
  protected transient JobConf jc;
  Class<? extends Writable> outputClass;
  String taskId;

  protected boolean filesCreated = false;

  private void initializeSpecPath() {
    // For a query of the type:
    // insert overwrite table T1
    // select * from (subq1 union all subq2)u;
    // subQ1 and subQ2 write to directories Parent/Child_1 and
    // Parent/Child_2 respectively, and union is removed.
    // The movetask that follows subQ1 and subQ2 tasks moves the directory
    // 'Parent'

    // However, if the above query contains dynamic partitions, subQ1 and
    // subQ2 have to write to directories: Parent/DynamicPartition/Child_1
    // and Parent/DynamicPartition/Child_1 respectively.
    // The movetask that follows subQ1 and subQ2 tasks still moves the directory
    // 'Parent'
    boolean isLinked = conf.isLinkedFileSink();
    if (!isLinked) {
      // Simple case - no union.
      specPath = conf.getDirName();
      unionPath = null;
    } else {
      isUnionDp = (dpCtx != null);
      if (conf.isMmTable() || isUnionDp) {
        // MM tables need custom handling for union suffix; DP tables use parent too.
        specPath = conf.getParentDir();
        unionPath = conf.getDirName().getName();
      } else {
        // For now, keep the old logic for non-MM non-DP union case. Should probably be unified.
        specPath = conf.getDirName();
        unionPath = null;
      }
    }
    Utilities.LOG14535.info("Setting up FSOP " + System.identityHashCode(this) + " ("
        + conf.isLinkedFileSink() + ") with " + taskId + " and " + specPath + " + " + unionPath);
  }

  /** Kryo ctor. */
  protected FileSinkOperator() {
    super();
  }

  public FileSinkOperator(CompilationOpContext ctx) {
    super(ctx);
  }

  @Override
  protected void initializeOp(Configuration hconf) throws HiveException {
    super.initializeOp(hconf);
    try {
      this.hconf = hconf;
      filesCreated = false;
      isNativeTable = !conf.getTableInfo().isNonNative();
      isTemporary = conf.isTemporary();
      multiFileSpray = conf.isMultiFileSpray();
      totalFiles = conf.getTotalFiles();
      numFiles = conf.getNumFiles();
      dpCtx = conf.getDynPartCtx();
      lbCtx = conf.getLbCtx();
      fsp = prevFsp = null;
      valToPaths = new HashMap<String, FSPaths>();
      taskId = Utilities.getTaskId(hconf);
      initializeSpecPath();
      fs = specPath.getFileSystem(hconf);

      if (hconf instanceof JobConf) {
        jc = (JobConf) hconf;
      } else {
        // test code path
        jc = new JobConf(hconf);
      }

      try {
        createHiveOutputFormat(jc);
      } catch (HiveException ex) {
        logOutputFormatError(hconf, ex);
        throw ex;
      }
      isCompressed = conf.getCompressed();
      parent = Utilities.toTempPath(conf.getDirName());
      statsFromRecordWriter = new boolean[numFiles];
      serializer = (Serializer) conf.getTableInfo().getDeserializerClass().newInstance();
      serializer.initialize(unsetNestedColumnPaths(hconf), conf.getTableInfo().getProperties());
      outputClass = serializer.getSerializedClass();

      if (LOG.isInfoEnabled()) {
        LOG.info("Using serializer : " + serializer + " and formatter : " + hiveOutputFormat +
            (isCompressed ? " with compression" : ""));
      }

      // Timeout is chosen to make sure that even if one iteration takes more than
      // half of the script.timeout but less than script.timeout, we will still
      // be able to report progress.
      timeOut = hconf.getInt("mapred.healthChecker.script.timeout", 600000) / 2;

      if (multiFileSpray) {
        partitionEval = new ExprNodeEvaluator[conf.getPartitionCols().size()];
        int i = 0;
        for (ExprNodeDesc e : conf.getPartitionCols()) {
          partitionEval[i++] = ExprNodeEvaluatorFactory.get(e);
        }

        partitionObjectInspectors = initEvaluators(partitionEval, outputObjInspector);
        prtner = (HivePartitioner<HiveKey, Object>) ReflectionUtils.newInstance(
            jc.getPartitionerClass(), null);
      }

      if (dpCtx != null) {
        dpSetup();
      }

      if (lbCtx != null) {
        lbSetup();
      }

      if (!bDynParts) {
        fsp = new FSPaths(specPath, conf.isMmTable());
        Utilities.LOG14535.info("creating new paths " + System.identityHashCode(fsp)
            + " from ctor; childSpec " + unionPath + ": tmpPath " + fsp.getTmpPath()
            + ", task path " + fsp.getTaskOutputTempPath());

        // Create all the files - this is required because empty files need to be created for
        // empty buckets
        // createBucketFiles(fsp);
        if (!this.isSkewedStoredAsSubDirectories) {
          valToPaths.put("", fsp); // special entry for non-DP case
        }
      }

      final StoragePolicyValue tmpStorage = StoragePolicyValue.lookup(HiveConf
                                            .getVar(hconf, HIVE_TEMPORARY_TABLE_STORAGE));
      if (isTemporary && fsp != null
          && tmpStorage != StoragePolicyValue.DEFAULT) {
        assert !conf.isMmTable(); // Not supported for temp tables.
        final Path outputPath = fsp.taskOutputTempPath;
        StoragePolicyShim shim = ShimLoader.getHadoopShims()
            .getStoragePolicyShim(fs);
        if (shim != null) {
          // directory creation is otherwise within the writers
          fs.mkdirs(outputPath);
          shim.setStoragePolicy(outputPath, tmpStorage);
        }
      }

      if (conf.getWriteType() == AcidUtils.Operation.UPDATE ||
          conf.getWriteType() == AcidUtils.Operation.DELETE) {
        // ROW__ID is always in the first field
        recIdField = ((StructObjectInspector)outputObjInspector).getAllStructFieldRefs().get(0);
        recIdInspector = (StructObjectInspector)recIdField.getFieldObjectInspector();
        // bucket is the second field in the record id
        bucketField = recIdInspector.getAllStructFieldRefs().get(1);
        bucketInspector = (IntObjectInspector)bucketField.getFieldObjectInspector();
      }

      numRows = 0;
      cntr = 1;
      logEveryNRows = HiveConf.getLongVar(hconf, HiveConf.ConfVars.HIVE_LOG_N_RECORDS);

      statsMap.put(getCounterName(Counter.RECORDS_OUT), row_count);
    } catch (HiveException e) {
      throw e;
    } catch (Exception e) {
      e.printStackTrace();
      throw new HiveException(e);
    }
  }

  public String getCounterName(Counter counter) {
    String suffix = Integer.toString(conf.getDestTableId());
    String fullName = conf.getTableInfo().getTableName();
    if (fullName != null) {
      suffix = suffix + "_" + fullName.toLowerCase();
    }
    return counter + "_" + suffix;
  }

  private void logOutputFormatError(Configuration hconf, HiveException ex) {
    StringBuilder errorWriter = new StringBuilder();
    errorWriter.append("Failed to create output format; configuration: ");
    // redact sensitive information before logging
    HiveConfUtil.dumpConfig(hconf, errorWriter);
    Properties tdp = null;
    if (this.conf.getTableInfo() != null
        && (tdp = this.conf.getTableInfo().getProperties()) != null) {
      errorWriter.append(";\n table properties: { ");
      for (Map.Entry<Object, Object> e : tdp.entrySet()) {
        errorWriter.append(e.getKey() + ": " + e.getValue() + ", ");
      }
      errorWriter.append('}');
    }
    LOG.error(errorWriter.toString(), ex);
  }

  /**
   * Initialize list bucketing information
   */
  private void lbSetup() {
    this.isSkewedStoredAsSubDirectories =  ((lbCtx == null) ? false : lbCtx.isSkewedStoredAsDir());
  }

  /**
   * Set up for dynamic partitioning including a new ObjectInspector for the output row.
   */
  private void dpSetup() {

    this.bDynParts = false;
    this.numDynParts = dpCtx.getNumDPCols();
    this.dpColNames = dpCtx.getDPColNames();
    this.maxPartitions = dpCtx.getMaxPartitionsPerNode();

    assert numDynParts == dpColNames.size()
        : "number of dynamic partitions should be the same as the size of DP mapping";

    if (dpColNames != null && dpColNames.size() > 0) {
      this.bDynParts = true;
      assert inputObjInspectors.length == 1 : "FileSinkOperator should have 1 parent, but it has "
          + inputObjInspectors.length;
      StructObjectInspector soi = (StructObjectInspector) inputObjInspectors[0];
      this.dpStartCol = Utilities.getDPColOffset(conf);
      this.subSetOI = new SubStructObjectInspector(soi, 0, this.dpStartCol);
      this.dpVals = new ArrayList<String>(numDynParts);
      this.dpWritables = new ArrayList<Object>(numDynParts);
    }
  }

  protected void createBucketFiles(FSPaths fsp) throws HiveException {
    try {
      int filesIdx = 0;
      Set<Integer> seenBuckets = new HashSet<Integer>();
      for (int idx = 0; idx < totalFiles; idx++) {
        if (this.getExecContext() != null && this.getExecContext().getFileId() != null) {
          if (LOG.isInfoEnabled()) {
            LOG.info("replace taskId from execContext ");
          }

          taskId = Utilities.replaceTaskIdFromFilename(taskId, this.getExecContext().getFileId());

          if (LOG.isInfoEnabled()) {
            LOG.info("new taskId: FS " + taskId);
          }

          assert !multiFileSpray;
          assert totalFiles == 1;
        }

        int bucketNum = 0;
        if (multiFileSpray) {
          key.setHashCode(idx);

          // Does this hashcode belong to this reducer
          int numReducers = totalFiles / numFiles;

          if (numReducers > 1) {
            int currReducer = Integer.parseInt(Utilities.getTaskIdFromFilename(Utilities
                .getTaskId(hconf)));

            int reducerIdx = prtner.getPartition(key, null, numReducers);
            if (currReducer != reducerIdx) {
              continue;
            }
          }

          bucketNum = prtner.getBucket(key, null, totalFiles);
          if (seenBuckets.contains(bucketNum)) {
            continue;
          }
          seenBuckets.add(bucketNum);

          bucketMap.put(bucketNum, filesIdx);
          taskId = Utilities.replaceTaskIdFromFilename(Utilities.getTaskId(hconf), bucketNum);
        }
        createBucketForFileIdx(fsp, filesIdx);
        filesIdx++;
      }
      assert filesIdx == numFiles;

      // in recent hadoop versions, use deleteOnExit to clean tmp files.
      if (isNativeTable && fs != null && fsp != null && !conf.isMmTable()) {
        autoDelete = fs.deleteOnExit(fsp.outPaths[0]);
      }
    } catch (Exception e) {
      e.printStackTrace();
      throw new HiveException(e);
    }

    filesCreated = true;
  }

  protected void createBucketForFileIdx(FSPaths fsp, int filesIdx)
      throws HiveException {
    try {
<<<<<<< HEAD
      fsp.initializeBucketPaths(filesIdx, taskId, isNativeTable, isSkewedStoredAsSubDirectories);
      Utilities.LOG14535.info("createBucketForFileIdx " + filesIdx + ": final path " + fsp.finalPaths[filesIdx]
          + "; out path " + fsp.outPaths[filesIdx] +" (spec path " + specPath + ", tmp path "
          + fsp.getTmpPath() + ", task " + taskId + ")"/*, new Exception()*/);
=======
      if (isNativeTable) {
        fsp.finalPaths[filesIdx] = fsp.getFinalPath(taskId, fsp.tmpPath, null);
        if (LOG.isInfoEnabled()) {
          LOG.info("Final Path: FS " + fsp.finalPaths[filesIdx]);
        }
        fsp.outPaths[filesIdx] = fsp.getTaskOutPath(taskId);
        if (LOG.isInfoEnabled()) {
          LOG.info("Writing to temp file: FS " + fsp.outPaths[filesIdx]);
        }
      } else {
        fsp.finalPaths[filesIdx] = fsp.outPaths[filesIdx] = specPath;
      }
      // The reason to keep these instead of using
      // OutputFormat.getRecordWriter() is that
      // getRecordWriter does not give us enough control over the file name that
      // we create.
      String extension = Utilities.getFileExtension(jc, isCompressed, hiveOutputFormat);
      if (!bDynParts && !this.isSkewedStoredAsSubDirectories) {
        fsp.finalPaths[filesIdx] = fsp.getFinalPath(taskId, parent, extension);
      } else {
        fsp.finalPaths[filesIdx] = fsp.getFinalPath(taskId, fsp.tmpPath, extension);
      }
>>>>>>> 4cd42513

      if (LOG.isInfoEnabled()) {
        LOG.info("New Final Path: FS " + fsp.finalPaths[filesIdx]);
      }

      if (isNativeTable && !conf.isMmTable()) {
        // in recent hadoop versions, use deleteOnExit to clean tmp files.
        autoDelete = fs.deleteOnExit(fsp.outPaths[filesIdx]);
      }

      Utilities.copyTableJobPropertiesToConf(conf.getTableInfo(), jc);
      // only create bucket files only if no dynamic partitions,
      // buckets of dynamic partitions will be created for each newly created partition
      if (conf.getWriteType() == AcidUtils.Operation.NOT_ACID || conf.isMmTable()) {
        Path outPath = fsp.outPaths[filesIdx];
        if (conf.isMmTable()
            && !FileUtils.mkdir(fs, outPath.getParent(), hconf)) {
          LOG.warn("Unable to create directory with inheritPerms: " + outPath);
        }
        fsp.outWriters[filesIdx] = HiveFileFormatUtils.getHiveRecordWriter(jc, conf.getTableInfo(),
            outputClass, conf, outPath, reporter);
        // If the record writer provides stats, get it from there instead of the serde
        statsFromRecordWriter[filesIdx] = fsp.outWriters[filesIdx] instanceof
            StatsProvidingRecordWriter;
        // increment the CREATED_FILES counter
      } else if (conf.getWriteType() == AcidUtils.Operation.INSERT) {
        // Only set up the updater for insert.  For update and delete we don't know unitl we see
        // the row.
        ObjectInspector inspector = bDynParts ? subSetOI : outputObjInspector;
        int acidBucketNum = Integer.parseInt(Utilities.getTaskIdFromFilename(taskId));
        fsp.updaters[filesIdx] = HiveFileFormatUtils.getAcidRecordUpdater(jc, conf.getTableInfo(),
            acidBucketNum, conf, fsp.outPaths[filesIdx], inspector, reporter, -1);
      }
      if (reporter != null) {
        reporter.incrCounter(HiveConf.getVar(hconf, HiveConf.ConfVars.HIVECOUNTERGROUP),
            Operator.HIVECOUNTERCREATEDFILES, 1);
      }

    } catch (IOException e) {
      throw new HiveException(e);
    }
  }

  /**
   * Report status to JT so that JT won't kill this task if closing takes too long
   * due to too many files to close and the NN is overloaded.
   *
   * @return true if a new progress update is reported, false otherwise.
   */
  protected boolean updateProgress() {
    if (reporter != null &&
        (System.currentTimeMillis() - lastProgressReport) > timeOut) {
      reporter.progress();
      lastProgressReport = System.currentTimeMillis();
      return true;
    } else {
      return false;
    }
  }

  protected Writable recordValue;


  @Override
  public void process(Object row, int tag) throws HiveException {
    runTimeNumRows++;
    /* Create list bucketing sub-directory only if stored-as-directories is on. */
    String lbDirName = null;
    lbDirName = (lbCtx == null) ? null : generateListBucketingDirName(row);

    if (!bDynParts && !filesCreated) {
      if (lbDirName != null) {
        FSPaths fsp2 = lookupListBucketingPaths(lbDirName);
      } else {
        createBucketFiles(fsp);
      }
    }

    try {
      updateProgress();

      // if DP is enabled, get the final output writers and prepare the real output row
      assert inputObjInspectors[0].getCategory() == ObjectInspector.Category.STRUCT
          : "input object inspector is not struct";

      if (bDynParts) {

        // we need to read bucket number which is the last column in value (after partition columns)
        if (conf.getDpSortState().equals(DPSortState.PARTITION_BUCKET_SORTED)) {
          numDynParts += 1;
        }

        // copy the DP column values from the input row to dpVals
        dpVals.clear();
        dpWritables.clear();
        ObjectInspectorUtils.partialCopyToStandardObject(dpWritables, row, dpStartCol,numDynParts,
            (StructObjectInspector) inputObjInspectors[0],ObjectInspectorCopyOption.WRITABLE);

        // get a set of RecordWriter based on the DP column values
        // pass the null value along to the escaping process to determine what the dir should be
        for (Object o : dpWritables) {
          if (o == null || o.toString().length() == 0) {
            dpVals.add(dpCtx.getDefaultPartitionName());
          } else {
            dpVals.add(o.toString());
          }
        }

        String invalidPartitionVal;
        if((invalidPartitionVal = HiveStringUtils.getPartitionValWithInvalidCharacter(dpVals, dpCtx.getWhiteListPattern()))!=null) {
          throw new HiveFatalException("Partition value '" + invalidPartitionVal +
              "' contains a character not matched by whitelist pattern '" +
              dpCtx.getWhiteListPattern().toString() + "'.  " + "(configure with " +
              HiveConf.ConfVars.METASTORE_PARTITION_NAME_WHITELIST_PATTERN.varname + ")");
        }
        fpaths = getDynOutPaths(dpVals, lbDirName);

        // use SubStructObjectInspector to serialize the non-partitioning columns in the input row
        recordValue = serializer.serialize(row, subSetOI);
      } else {
        if (lbDirName != null) {
          fpaths = lookupListBucketingPaths(lbDirName);
        } else {
          fpaths = fsp;
        }
        recordValue = serializer.serialize(row, inputObjInspectors[0]);
        // if serializer is ThriftJDBCBinarySerDe, then recordValue is null if the buffer is not full (the size of buffer
        // is kept track of in the SerDe)
        if (recordValue == null) {
          return;
        }
      }

      rowOutWriters = fpaths.outWriters;
      // check if all record writers implement statistics. if atleast one RW
      // doesn't implement stats interface we will fallback to conventional way
      // of gathering stats
      isCollectRWStats = areAllTrue(statsFromRecordWriter);
      if (conf.isGatherStats() && !isCollectRWStats) {
        SerDeStats stats = serializer.getSerDeStats();
        if (stats != null) {
          fpaths.addToStat(StatsSetupConst.RAW_DATA_SIZE, stats.getRawDataSize());
        }
        fpaths.addToStat(StatsSetupConst.ROW_COUNT, 1);
      }

      if ((++numRows == cntr) && LOG.isInfoEnabled()) {
        cntr = logEveryNRows == 0 ? cntr * 10 : numRows + logEveryNRows;
        if (cntr < 0 || numRows < 0) {
          cntr = 0;
          numRows = 1;
        }
        LOG.info(toString() + ": records written - " + numRows);
      }

      // This should always be 0 for the final result file
      int writerOffset = findWriterOffset(row);
      // This if/else chain looks ugly in the inner loop, but given that it will be 100% the same
      // for a given operator branch prediction should work quite nicely on it.
      // RecordUpdateer expects to get the actual row, not a serialized version of it.  Thus we
      // pass the row rather than recordValue.
      if (conf.getWriteType() == AcidUtils.Operation.NOT_ACID || conf.isMmTable()) {
        rowOutWriters[writerOffset].write(recordValue);
      } else if (conf.getWriteType() == AcidUtils.Operation.INSERT) {
        fpaths.updaters[writerOffset].insert(conf.getTransactionId(), row);
      } else {
        // TODO I suspect we could skip much of the stuff above this in the function in the case
        // of update and delete.  But I don't understand all of the side effects of the above
        // code and don't want to skip over it yet.

        // Find the bucket id, and switch buckets if need to
        ObjectInspector rowInspector = bDynParts ? subSetOI : outputObjInspector;
        Object recId = ((StructObjectInspector)rowInspector).getStructFieldData(row, recIdField);
        int bucketNum =
            bucketInspector.get(recIdInspector.getStructFieldData(recId, bucketField));
        if (fpaths.acidLastBucket != bucketNum) {
          fpaths.acidLastBucket = bucketNum;
          // Switch files
          fpaths.updaters[conf.getDpSortState().equals(DPSortState.PARTITION_BUCKET_SORTED) ? 0 : ++fpaths.acidFileOffset] = HiveFileFormatUtils.getAcidRecordUpdater(
              jc, conf.getTableInfo(), bucketNum, conf, fpaths.outPaths[conf.getDpSortState().equals(DPSortState.PARTITION_BUCKET_SORTED) ? 0 :fpaths.acidFileOffset],
              rowInspector, reporter, 0);
          if (LOG.isDebugEnabled()) {
            LOG.debug("Created updater for bucket number " + bucketNum + " using file " +
                fpaths.outPaths[conf.getDpSortState().equals(DPSortState.PARTITION_BUCKET_SORTED) ? 0 :fpaths.acidFileOffset]);
          }
        }

        if (conf.getWriteType() == AcidUtils.Operation.UPDATE) {
          fpaths.updaters[conf.getDpSortState().equals(DPSortState.PARTITION_BUCKET_SORTED) ? 0 :fpaths.acidFileOffset].update(conf.getTransactionId(), row);
        } else if (conf.getWriteType() == AcidUtils.Operation.DELETE) {
          fpaths.updaters[conf.getDpSortState().equals(DPSortState.PARTITION_BUCKET_SORTED) ? 0 :fpaths.acidFileOffset].delete(conf.getTransactionId(), row);
        } else {
          throw new HiveException("Unknown write type " + conf.getWriteType().toString());
        }
      }
    } catch (IOException e) {
      throw new HiveException(e);
    } catch (SerDeException e) {
      throw new HiveException(e);
    }
  }

  protected boolean areAllTrue(boolean[] statsFromRW) {
    // If we are doing an acid operation they will always all be true as RecordUpdaters always
    // collect stats
    if (conf.getWriteType() != AcidUtils.Operation.NOT_ACID && !conf.isMmTable()) {
      return true;
    }
    for(boolean b : statsFromRW) {
      if (!b) {
        return false;
      }
    }
    return true;
  }

  private int findWriterOffset(Object row) throws HiveException {
    if (!multiFileSpray) {
      return 0;
    } else {
      Object[] bucketFieldValues = new Object[partitionEval.length];
      for(int i = 0; i < partitionEval.length; i++) {
        bucketFieldValues[i] = partitionEval[i].evaluate(row);
      }
      int keyHashCode = ObjectInspectorUtils.getBucketHashCode(bucketFieldValues, partitionObjectInspectors);
      key.setHashCode(keyHashCode);
      int bucketNum = prtner.getBucket(key, null, totalFiles);
      return bucketMap.get(bucketNum);
    }

  }

  /**
   * Lookup list bucketing path.
   * @param lbDirName
   * @return
   * @throws HiveException
   */
  protected FSPaths lookupListBucketingPaths(String lbDirName) throws HiveException {
    FSPaths fsp2 = valToPaths.get(lbDirName);
    if (fsp2 == null) {
      Utilities.LOG14535.info("lookupListBucketingPaths for " + lbDirName);
      fsp2 = createNewPaths(lbDirName);
    }
    return fsp2;
  }

  /**
   * create new path.
   *
   * @param dirName
   * @return
   * @throws HiveException
   */
  private FSPaths createNewPaths(String dirName) throws HiveException {
    FSPaths fsp2 = new FSPaths(specPath, conf.isMmTable());
    fsp2.configureDynPartPath(dirName, !conf.isMmTable() && isUnionDp ? unionPath : null);
    Utilities.LOG14535.info("creating new paths " + System.identityHashCode(fsp2) + " for "
        + dirName + ", childSpec " + unionPath + ": tmpPath " + fsp2.getTmpPath()
        + ", task path " + fsp2.getTaskOutputTempPath());
    if(!conf.getDpSortState().equals(DPSortState.PARTITION_BUCKET_SORTED)) {
      createBucketFiles(fsp2);
      valToPaths.put(dirName, fsp2);
    }
    return fsp2;
  }

  /**
   * Generate list bucketing directory name from a row.
   * @param row row to process.
   * @return directory name.
   */
  protected String generateListBucketingDirName(Object row) {
    if (!this.isSkewedStoredAsSubDirectories) {
      return null;
    }

    String lbDirName = null;
    List<Object> standObjs = new ArrayList<Object>();
    List<String> skewedCols = lbCtx.getSkewedColNames();
    List<List<String>> allSkewedVals = lbCtx.getSkewedColValues();
    List<String> skewedValsCandidate = null;
    Map<List<String>, String> locationMap = lbCtx.getLbLocationMap();

    /* Convert input row to standard objects. */
    ObjectInspectorUtils.copyToStandardObject(standObjs, row,
        (StructObjectInspector) inputObjInspectors[0], ObjectInspectorCopyOption.WRITABLE);

    assert (standObjs.size() >= skewedCols.size()) :
      "The row has less number of columns than no. of skewed column.";

    skewedValsCandidate = new ArrayList<String>(skewedCols.size());
    for (SkewedColumnPositionPair posPair : lbCtx.getRowSkewedIndex()) {
      skewedValsCandidate.add(posPair.getSkewColPosition(),
          standObjs.get(posPair.getTblColPosition()).toString());
    }
    /* The row matches skewed column names. */
    if (allSkewedVals.contains(skewedValsCandidate)) {
      /* matches skewed values. */
      lbDirName = FileUtils.makeListBucketingDirName(skewedCols, skewedValsCandidate);
      locationMap.put(skewedValsCandidate, lbDirName);
    } else {
      /* create default directory. */
      lbDirName = FileUtils.makeDefaultListBucketingDirName(skewedCols,
          lbCtx.getDefaultDirName());
      List<String> defaultKey = Lists.newArrayList(lbCtx.getDefaultKey());
      if (!locationMap.containsKey(defaultKey)) {
        locationMap.put(defaultKey, lbDirName);
      }
    }
    return lbDirName;
  }

  protected FSPaths getDynOutPaths(List<String> row, String lbDirName) throws HiveException {

    FSPaths fp;

    // get the path corresponding to the dynamic partition columns,
    String dpDir = getDynPartDirectory(row, dpColNames);

    String pathKey = null;
    if (dpDir != null) {
      dpDir = appendToSource(lbDirName, dpDir);
      pathKey = dpDir;
      if(conf.getDpSortState().equals(DPSortState.PARTITION_BUCKET_SORTED)) {
        String buckNum = row.get(row.size() - 1);
        taskId = Utilities.replaceTaskIdFromFilename(taskId, buckNum);
        pathKey = appendToSource(taskId, dpDir);
      }
      FSPaths fsp2 = valToPaths.get(pathKey);

      if (fsp2 == null) {
        // check # of dp
        if (valToPaths.size() > maxPartitions) {
          // we cannot proceed and need to tell the hive client that retries won't succeed either
          throw new HiveFatalException(
               ErrorMsg.DYNAMIC_PARTITIONS_TOO_MANY_PER_NODE_ERROR.getErrorCodedMsg()
               + "Maximum was set to " + maxPartitions + " partitions per node"
               + ", number of dynamic partitions on this node: " + valToPaths.size());
        }

        if (!conf.getDpSortState().equals(DPSortState.NONE) && prevFsp != null) {
          // close the previous fsp as it is no longer needed
          prevFsp.closeWriters(false);

          // since we are closing the previous fsp's record writers, we need to see if we can get
          // stats from the record writer and store in the previous fsp that is cached
          if (conf.isGatherStats() && isCollectRWStats) {
            SerDeStats stats = null;
            if (conf.getWriteType() == AcidUtils.Operation.NOT_ACID || conf.isMmTable()) {
              RecordWriter outWriter = prevFsp.outWriters[0];
              if (outWriter != null) {
                stats = ((StatsProvidingRecordWriter) outWriter).getStats();
              }
            } else if (prevFsp.updaters[0] != null) {
              stats = prevFsp.updaters[0].getStats();
            }
            if (stats != null) {
                prevFsp.addToStat(StatsSetupConst.RAW_DATA_SIZE, stats.getRawDataSize());
                prevFsp.addToStat(StatsSetupConst.ROW_COUNT, stats.getRowCount());
            }
          }

          // let writers release the memory for garbage collection
          prevFsp.outWriters[0] = null;

          prevFsp = null;
        }

        fsp2 = createNewPaths(dpDir);
        if (prevFsp == null) {
          prevFsp = fsp2;
        }

        if(conf.getDpSortState().equals(DPSortState.PARTITION_BUCKET_SORTED)) {
          createBucketForFileIdx(fsp2, 0);
          valToPaths.put(pathKey, fsp2);
        }
      }
      fp = fsp2;
    } else {
      fp = fsp;
    }
    return fp;
  }

  /**
   * Append dir to source dir
   * @param appendDir
   * @param srcDir
   * @return
   */
  private String appendToSource(String appendDir, String srcDir) {
    StringBuilder builder = new StringBuilder(srcDir);
    srcDir = (appendDir == null) ? srcDir : builder.append(Path.SEPARATOR).append(appendDir)
          .toString();
    return srcDir;
  }

  // given the current input row, the mapping for input col info to dp columns, and # of dp cols,
  // return the relative path corresponding to the row.
  // e.g., ds=2008-04-08/hr=11
  private String getDynPartDirectory(List<String> row, List<String> dpColNames) {
    return FileUtils.makePartName(dpColNames, row);
  }

  @Override
  public void closeOp(boolean abort) throws HiveException {

    row_count.set(numRows);
    LOG.info(toString() + ": records written - " + numRows);

    if (!bDynParts && !filesCreated) {
      boolean skipFiles = "tez".equalsIgnoreCase(
          HiveConf.getVar(hconf, ConfVars.HIVE_EXECUTION_ENGINE));
      if (skipFiles) {
        Class<?> clazz = conf.getTableInfo().getOutputFileFormatClass();
        skipFiles = !StreamingOutputFormat.class.isAssignableFrom(clazz);
      }
      if (!skipFiles) {
        createBucketFiles(fsp);
      }
    }

    lastProgressReport = System.currentTimeMillis();
    if (!abort) {
      // If serializer is ThriftJDBCBinarySerDe, then it buffers rows to a certain limit (hive.server2.thrift.resultset.max.fetch.size)
      // and serializes the whole batch when the buffer is full. The serialize returns null if the buffer is not full
      // (the size of buffer is kept track of in the ThriftJDBCBinarySerDe).
      if (conf.isUsingThriftJDBCBinarySerDe()) {
          try {
            recordValue = serializer.serialize(null, inputObjInspectors[0]);
            if ( null != fpaths ) {
              rowOutWriters = fpaths.outWriters;
              rowOutWriters[0].write(recordValue);
            }
          } catch (SerDeException | IOException e) {
            throw new HiveException(e);
          }
      }
      List<Path> commitPaths = new ArrayList<>();
      for (FSPaths fsp : valToPaths.values()) {
        fsp.closeWriters(abort);
        // before closing the operator check if statistics gathering is requested
        // and is provided by record writer. this is different from the statistics
        // gathering done in processOp(). In processOp(), for each row added
        // serde statistics about the row is gathered and accumulated in hashmap.
        // this adds more overhead to the actual processing of row. But if the
        // record writer already gathers the statistics, it can simply return the
        // accumulated statistics which will be aggregated in case of spray writers
        if (conf.isGatherStats() && isCollectRWStats) {
          if (conf.getWriteType() == AcidUtils.Operation.NOT_ACID || conf.isMmTable()) {
            for (int idx = 0; idx < fsp.outWriters.length; idx++) {
              RecordWriter outWriter = fsp.outWriters[idx];
              if (outWriter != null) {
                SerDeStats stats = ((StatsProvidingRecordWriter) outWriter).getStats();
                if (stats != null) {
                  fsp.addToStat(StatsSetupConst.RAW_DATA_SIZE, stats.getRawDataSize());
                  fsp.addToStat(StatsSetupConst.ROW_COUNT, stats.getRowCount());
                }
              }
            }
          } else {
            for (int i = 0; i < fsp.updaters.length; i++) {
              if (fsp.updaters[i] != null) {
                SerDeStats stats = fsp.updaters[i].getStats();
                if (stats != null) {
                  fsp.addToStat(StatsSetupConst.RAW_DATA_SIZE, stats.getRawDataSize());
                  fsp.addToStat(StatsSetupConst.ROW_COUNT, stats.getRowCount());
                }
              }
            }
          }
        }

        if (isNativeTable) {
          fsp.commit(fs, commitPaths);
        }
      }
      if (conf.isMmTable()) {
        Utilities.writeMmCommitManifest(
            commitPaths, specPath, fs, taskId, conf.getTransactionId(), conf.getStatementId(), unionPath);
      }
      // Only publish stats if this operator's flag was set to gather stats
      if (conf.isGatherStats()) {
        publishStats();
      }
    } else {
      // Will come here if an Exception was thrown in map() or reduce().
      // Hadoop always call close() even if an Exception was thrown in map() or
      // reduce().
      for (FSPaths fsp : valToPaths.values()) {
        fsp.abortWriters(fs, abort, !autoDelete && isNativeTable && !conf.isMmTable());
      }
    }
    fsp = prevFsp = null;
    super.closeOp(abort);
  }


  /**
   * @return the name of the operator
   */
  @Override
  public String getName() {
    return getOperatorName();
  }

  static public String getOperatorName() {
    return "FS";
  }

  @Override
  public void jobCloseOp(Configuration hconf, boolean success)
      throws HiveException {
    try {
      if ((conf != null) && isNativeTable) {
        Path specPath = conf.getDirName();
        String unionSuffix = null;
        DynamicPartitionCtx dpCtx = conf.getDynPartCtx();
        ListBucketingCtx lbCtx = conf.getLbCtx();
        if (conf.isLinkedFileSink() && (dpCtx != null || conf.isMmTable())) {
          specPath = conf.getParentDir();
          unionSuffix = conf.getDirName().getName();
        }
        Utilities.LOG14535.info("jobCloseOp using specPath " + specPath);
        if (!conf.isMmTable()) {
          Utilities.mvFileToFinalPath(specPath, hconf, success, LOG, dpCtx, conf, reporter);
        } else {
          int dpLevels = dpCtx == null ? 0 : dpCtx.getNumDPCols(),
              lbLevels = lbCtx == null ? 0 : lbCtx.calculateListBucketingLevel();
          // TODO: why is it stored in both?
          int numBuckets = (conf.getTable() != null) ? conf.getTable().getNumBuckets()
              : (dpCtx != null ? dpCtx.getNumBuckets() : 0);
          MissingBucketsContext mbc = new MissingBucketsContext(
              conf.getTableInfo(), numBuckets, conf.getCompressed());
          Utilities.handleMmTableFinalPath(specPath, unionSuffix, hconf, success,
              dpLevels, lbLevels, mbc, conf.getTransactionId(), conf.getStatementId(), reporter,
              conf.isMmTable(), conf.isMmCtas());
        }
      }
    } catch (IOException e) {
      throw new HiveException(e);
    }
    super.jobCloseOp(hconf, success);
  }

  @Override
  public OperatorType getType() {
    return OperatorType.FILESINK;
  }

  @Override
  public void augmentPlan() {
    PlanUtils.configureOutputJobPropertiesForStorageHandler(
        getConf().getTableInfo());
  }

  public void checkOutputSpecs(FileSystem ignored, JobConf job) throws IOException {
    if (hiveOutputFormat == null) {
      try {
        createHiveOutputFormat(job);
      } catch (HiveException ex) {
        logOutputFormatError(job, ex);
        throw new IOException(ex);
      }
    }
    if (conf.getTableInfo().isNonNative()) {
      //check the ouput specs only if it is a storage handler (native tables's outputformats does
      //not set the job's output properties correctly)
      try {
        hiveOutputFormat.checkOutputSpecs(ignored, job);
      } catch (NoSuchMethodError e) {
        //For BC, ignore this for now, but leave a log message
        LOG.warn("HiveOutputFormat should implement checkOutputSpecs() method`");
      }
    }
  }

  private void createHiveOutputFormat(JobConf job) throws HiveException {
    if (hiveOutputFormat == null) {
      Utilities.copyTableJobPropertiesToConf(conf.getTableInfo(), job);
    }
    try {
      hiveOutputFormat = HiveFileFormatUtils.getHiveOutputFormat(job, getConf().getTableInfo());
    } catch (Throwable t) {
      throw (t instanceof HiveException) ? (HiveException)t : new HiveException(t);
    }
  }

  private void publishStats() throws HiveException {
    Utilities.LOG14535.error("FSOP publishStats called.");
    boolean isStatsReliable = conf.isStatsReliable();

    // Initializing a stats publisher
    StatsPublisher statsPublisher = Utilities.getStatsPublisher(jc);

    if (statsPublisher == null) {
      // just return, stats gathering should not block the main query
      LOG.error("StatsPublishing error: StatsPublisher is not initialized.");
      if (isStatsReliable) {
        throw new HiveException(ErrorMsg.STATSPUBLISHER_NOT_OBTAINED.getErrorCodedMsg());
      }
      return;
    }

    StatsCollectionContext sContext = new StatsCollectionContext(hconf);
    sContext.setStatsTmpDir(conf.getStatsTmpDir());
    if (!statsPublisher.connect(sContext)) {
      // just return, stats gathering should not block the main query
      LOG.error("StatsPublishing error: cannot connect to database");
      if (isStatsReliable) {
        throw new HiveException(ErrorMsg.STATSPUBLISHER_CONNECTION_ERROR.getErrorCodedMsg());
      }
      return;
    }

    String spSpec = conf.getStaticSpec();

    for (Map.Entry<String, FSPaths> entry : valToPaths.entrySet()) {
      String fspKey = entry.getKey();     // DP/LB
      FSPaths fspValue = entry.getValue();
      Utilities.LOG14535.info("Observing entry for stats " + fspKey
          + " => FSP with tmpPath " + fspValue.getTmpPath());
      // for bucketed tables, hive.optimize.sort.dynamic.partition optimization
      // adds the taskId to the fspKey.
      if (conf.getDpSortState().equals(DPSortState.PARTITION_BUCKET_SORTED)) {
        String taskID = Utilities.getTaskIdFromFilename(fspKey);
        // if length of (prefix/ds=__HIVE_DEFAULT_PARTITION__/000000_0) is greater than max key prefix
        // and if (prefix/ds=10/000000_0) is less than max key prefix, then former will get hashed
        // to a smaller prefix (MD5hash/000000_0) and later will stored as such in staging stats table.
        // When stats gets aggregated in StatsTask only the keys that starts with "prefix" will be fetched.
        // Now that (prefix/ds=__HIVE_DEFAULT_PARTITION__) is hashed to a smaller prefix it will
        // not be retrieved from staging table and hence not aggregated. To avoid this issue
        // we will remove the taskId from the key which is redundant anyway.
        fspKey = fspKey.split(taskID)[0];
        Utilities.LOG14535.info("Adjusting fspKey for stats to " + fspKey);
      }

      // split[0] = DP, split[1] = LB
      String[] split = splitKey(fspKey);
      String dpSpec = split[0];
      // key = "database.table/SP/DP/"LB/
      // Hive store lowercase table name in metastore, and Counters is character case sensitive, so we
      // use lowercase table name as prefix here, as StatsTask get table name from metastore to fetch counter.
      String prefix = conf.getTableInfo().getTableName().toLowerCase();
      prefix = Utilities.join(prefix, spSpec, dpSpec);
      prefix = prefix.endsWith(Path.SEPARATOR) ? prefix : prefix + Path.SEPARATOR;
      Utilities.LOG14535.info("Prefix for stats " + prefix + " (from " + spSpec + ", " + dpSpec + ")");

      Map<String, String> statsToPublish = new HashMap<String, String>();
      for (String statType : fspValue.getStoredStats()) {
        statsToPublish.put(statType, Long.toString(fspValue.stat.getStat(statType)));
      }
      if (!statsPublisher.publishStat(prefix, statsToPublish)) {
        Utilities.LOG14535.error("Failed to publish stats");
        // The original exception is lost.
        // Not changing the interface to maintain backward compatibility
        if (isStatsReliable) {
          throw new HiveException(ErrorMsg.STATSPUBLISHER_PUBLISHING_ERROR.getErrorCodedMsg());
        }
      }
    }
    sContext.setIndexForTezUnion(this.getIndexForTezUnion());
    if (!statsPublisher.closeConnection(sContext)) {
      Utilities.LOG14535.error("Failed to close stats");
      // The original exception is lost.
      // Not changing the interface to maintain backward compatibility
      if (isStatsReliable) {
        throw new HiveException(ErrorMsg.STATSPUBLISHER_CLOSING_ERROR.getErrorCodedMsg());
      }
    }
  }

  /**
   * This is server side code to create key in order to save statistics to stats database.
   * Client side will read it via StatsTask.java aggregateStats().
   * Client side reads it via db query prefix which is based on partition spec.
   * Since store-as-subdir information is not part of partition spec, we have to
   * remove store-as-subdir information from variable "keyPrefix" calculation.
   * But we have to keep store-as-subdir information in variable "key" calculation
   * since each skewed value has a row in stats db and "key" is db key,
   * otherwise later value overwrites previous value.
   * Performance impact due to string handling is minimum since this method is
   * only called once in FileSinkOperator closeOp().
   * For example,
   * create table test skewed by (key, value) on (('484','val_484') stored as DIRECTORIES;
   * skewedValueDirList contains 2 elements:
   * 1. key=484/value=val_484
   * 2. HIVE_LIST_BUCKETING_DEFAULT_DIR_NAME/HIVE_LIST_BUCKETING_DEFAULT_DIR_NAME
   * Case #1: Static partition with store-as-sub-dir
   * spSpec has SP path
   * fspKey has either
   * key=484/value=val_484 or
   * HIVE_LIST_BUCKETING_DEFAULT_DIR_NAME/HIVE_LIST_BUCKETING_DEFAULT_DIR_NAME
   * After filter, fspKey is empty, storedAsDirPostFix has either
   * key=484/value=val_484 or
   * HIVE_LIST_BUCKETING_DEFAULT_DIR_NAME/HIVE_LIST_BUCKETING_DEFAULT_DIR_NAME
   * so, at the end, "keyPrefix" doesnt have subdir information but "key" has
   * Case #2: Dynamic partition with store-as-sub-dir. Assume dp part is hr
   * spSpec has SP path
   * fspKey has either
   * hr=11/key=484/value=val_484 or
   * hr=11/HIVE_LIST_BUCKETING_DEFAULT_DIR_NAME/HIVE_LIST_BUCKETING_DEFAULT_DIR_NAME
   * After filter, fspKey is hr=11, storedAsDirPostFix has either
   * key=484/value=val_484 or
   * HIVE_LIST_BUCKETING_DEFAULT_DIR_NAME/HIVE_LIST_BUCKETING_DEFAULT_DIR_NAME
   * so, at the end, "keyPrefix" doesn't have subdir information from skewed but "key" has
   *
   * In a word, fspKey is consists of DP(dynamic partition spec) + LB(list bucketing spec)
   * In stats publishing, full partition spec consists of prefix part of stat key
   * but list bucketing spec is regarded as a postfix of stat key. So we split it here.
   */
  private String[] splitKey(String fspKey) {
    if (!fspKey.isEmpty() && isSkewedStoredAsSubDirectories) {
      for (String dir : lbCtx.getSkewedValuesDirNames()) {
        int index = fspKey.indexOf(dir);
        if (index >= 0) {
          return new String[] {fspKey.substring(0, index), fspKey.substring(index + 1)};
        }
      }
    }
    return new String[] {fspKey, null};
  }

  /**
   * Check if nested column paths is set for 'conf'.
   * If set, create a copy of 'conf' with this property unset.
   */
  private Configuration unsetNestedColumnPaths(Configuration conf) {
    if (conf.get(ColumnProjectionUtils.READ_NESTED_COLUMN_PATH_CONF_STR) != null) {
      Configuration confCopy = new Configuration(conf);
      confCopy.unset(ColumnProjectionUtils.READ_NESTED_COLUMN_PATH_CONF_STR);
      return confCopy;
    }
    return conf;
  }
}<|MERGE_RESOLUTION|>--- conflicted
+++ resolved
@@ -358,9 +358,9 @@
           finalPaths[filesIdx] = finalPath;
           outPaths[filesIdx] = finalPath;
         }
-        if (isInfoEnabled) {
+        if (LOG.isInfoEnabled()) {
           LOG.info("Final Path: FS " + finalPaths[filesIdx]);
-          if (isInfoEnabled && !isMmTable) {
+          if (LOG.isInfoEnabled() && !isMmTable) {
             LOG.info("Writing to temp file: FS " + outPaths[filesIdx]);
           }
         }
@@ -713,35 +713,10 @@
   protected void createBucketForFileIdx(FSPaths fsp, int filesIdx)
       throws HiveException {
     try {
-<<<<<<< HEAD
       fsp.initializeBucketPaths(filesIdx, taskId, isNativeTable, isSkewedStoredAsSubDirectories);
       Utilities.LOG14535.info("createBucketForFileIdx " + filesIdx + ": final path " + fsp.finalPaths[filesIdx]
           + "; out path " + fsp.outPaths[filesIdx] +" (spec path " + specPath + ", tmp path "
           + fsp.getTmpPath() + ", task " + taskId + ")"/*, new Exception()*/);
-=======
-      if (isNativeTable) {
-        fsp.finalPaths[filesIdx] = fsp.getFinalPath(taskId, fsp.tmpPath, null);
-        if (LOG.isInfoEnabled()) {
-          LOG.info("Final Path: FS " + fsp.finalPaths[filesIdx]);
-        }
-        fsp.outPaths[filesIdx] = fsp.getTaskOutPath(taskId);
-        if (LOG.isInfoEnabled()) {
-          LOG.info("Writing to temp file: FS " + fsp.outPaths[filesIdx]);
-        }
-      } else {
-        fsp.finalPaths[filesIdx] = fsp.outPaths[filesIdx] = specPath;
-      }
-      // The reason to keep these instead of using
-      // OutputFormat.getRecordWriter() is that
-      // getRecordWriter does not give us enough control over the file name that
-      // we create.
-      String extension = Utilities.getFileExtension(jc, isCompressed, hiveOutputFormat);
-      if (!bDynParts && !this.isSkewedStoredAsSubDirectories) {
-        fsp.finalPaths[filesIdx] = fsp.getFinalPath(taskId, parent, extension);
-      } else {
-        fsp.finalPaths[filesIdx] = fsp.getFinalPath(taskId, fsp.tmpPath, extension);
-      }
->>>>>>> 4cd42513
 
       if (LOG.isInfoEnabled()) {
         LOG.info("New Final Path: FS " + fsp.finalPaths[filesIdx]);
